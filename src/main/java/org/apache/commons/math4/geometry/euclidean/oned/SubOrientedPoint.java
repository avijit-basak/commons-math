--- conflicted
+++ resolved
@@ -59,21 +59,12 @@
     /** {@inheritDoc} */
     @Override
     public SplitSubHyperplane<Euclidean1D> split(final Hyperplane<Euclidean1D> hyperplane) {
-<<<<<<< HEAD
-    	final OrientedPoint thisHyperplane = (OrientedPoint) getHyperplane();
-    	final double global = hyperplane.getOffset(thisHyperplane.getLocation());
-    	
-    	// use the tolerance value from our parent hyperplane to determine equality
-        final double tolerance = thisHyperplane.getTolerance();
-        
-=======
         final OrientedPoint thisHyperplane = (OrientedPoint) getHyperplane();
         final double global = hyperplane.getOffset(thisHyperplane.getLocation());
 
         // use the tolerance value from our parent hyperplane to determine equality
         final double tolerance = thisHyperplane.getTolerance();
 
->>>>>>> 3ea45970
         if (global < -tolerance) {
             return new SplitSubHyperplane<Euclidean1D>(null, this);
         } else if (global > tolerance) {
