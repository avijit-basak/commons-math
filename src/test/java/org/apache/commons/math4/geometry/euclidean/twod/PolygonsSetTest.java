/*
 * Licensed to the Apache Software Foundation (ASF) under one or more
 * contributor license agreements.  See the NOTICE file distributed with
 * this work for additional information regarding copyright ownership.
 * The ASF licenses this file to You under the Apache License, Version 2.0
 * (the "License"); you may not use this file except in compliance with
 * the License.  You may obtain a copy of the License at
 *
 *      http://www.apache.org/licenses/LICENSE-2.0
 *
 * Unless required by applicable law or agreed to in writing, software
 * distributed under the License is distributed on an "AS IS" BASIS,
 * WITHOUT WARRANTIES OR CONDITIONS OF ANY KIND, either express or implied.
 * See the License for the specific language governing permissions and
 * limitations under the License.
 */
package org.apache.commons.math4.geometry.euclidean.twod;

import java.util.ArrayList;
import java.util.Arrays;
import java.util.List;

import org.apache.commons.math3.util.Precision;
import org.apache.commons.math4.exception.MathIllegalArgumentException;
import org.apache.commons.math4.geometry.GeometryTestUtils;
import org.apache.commons.math4.geometry.euclidean.oned.Cartesian1D;
import org.apache.commons.math4.geometry.euclidean.oned.Interval;
import org.apache.commons.math4.geometry.euclidean.oned.IntervalsSet;
import org.apache.commons.math4.geometry.partitioning.BSPTree;
import org.apache.commons.math4.geometry.partitioning.BSPTreeVisitor;
import org.apache.commons.math4.geometry.partitioning.BoundaryProjection;
import org.apache.commons.math4.geometry.partitioning.Hyperplane;
import org.apache.commons.math4.geometry.partitioning.Region;
import org.apache.commons.math4.geometry.partitioning.Region.Location;
import org.apache.commons.math4.geometry.partitioning.RegionFactory;
import org.apache.commons.math4.geometry.partitioning.SubHyperplane;
import org.apache.commons.math4.util.FastMath;
import org.junit.Assert;
import org.junit.Test;

public class PolygonsSetTest {

    private static final double TEST_TOLERANCE = 1e-10;

    @Test
    public void testFull() {
        // act
        PolygonsSet poly = new PolygonsSet(TEST_TOLERANCE);

        // assert
        Assert.assertEquals(TEST_TOLERANCE, poly.getTolerance(), Precision.EPSILON);
        GeometryTestUtils.assertPositiveInfinity(poly.getSize());
        Assert.assertEquals(0.0, poly.getBoundarySize(), TEST_TOLERANCE);
        Assert.assertEquals(0, poly.getVertices().length);
        Assert.assertFalse(poly.isEmpty());
        Assert.assertTrue(poly.isFull());
        GeometryTestUtils.assertVectorEquals(Cartesian2D.NaN, (Cartesian2D) poly.getBarycenter(), TEST_TOLERANCE);

        checkPoints(Region.Location.INSIDE, poly,
                new Cartesian2D(Double.NEGATIVE_INFINITY, Double.NEGATIVE_INFINITY),
                Cartesian2D.ZERO,
                new Cartesian2D(Double.POSITIVE_INFINITY, Double.POSITIVE_INFINITY));

        for (double y = -1; y < 1; y += 0.1) {
            for (double x = -1; x < 1; x += 0.1) {
                GeometryTestUtils.assertNegativeInfinity(poly.projectToBoundary(new Cartesian2D(x, y)).getOffset());
            }
        }
    }

    @Test
    public void testEmpty() {
        // act
        PolygonsSet poly = (PolygonsSet) new RegionFactory<Euclidean2D>().getComplement(new PolygonsSet(TEST_TOLERANCE));

        // assert
        Assert.assertEquals(TEST_TOLERANCE, poly.getTolerance(), Precision.EPSILON);
        Assert.assertEquals(0.0, poly.getSize(), TEST_TOLERANCE);
        Assert.assertEquals(0.0, poly.getBoundarySize(), TEST_TOLERANCE);
        Assert.assertEquals(0, poly.getVertices().length);
        Assert.assertTrue(poly.isEmpty());
        Assert.assertFalse(poly.isFull());
        GeometryTestUtils.assertVectorEquals(Cartesian2D.NaN, (Cartesian2D) poly.getBarycenter(), TEST_TOLERANCE);

        checkPoints(Region.Location.OUTSIDE, poly,
                new Cartesian2D(Double.NEGATIVE_INFINITY, Double.NEGATIVE_INFINITY),
                Cartesian2D.ZERO,
                new Cartesian2D(Double.POSITIVE_INFINITY, Double.POSITIVE_INFINITY));


        for (double y = -1; y < 1; y += 0.1) {
            for (double x = -1; x < 1; x += 0.1) {
                GeometryTestUtils.assertPositiveInfinity(poly.projectToBoundary(new Cartesian2D(x, y)).getOffset());
            }
        }
    }

    @Test
    public void testInfiniteLines_single() {
        // arrange
        Line line = new Line(new Cartesian2D(0, 0), new Cartesian2D(1, 1), TEST_TOLERANCE);

        List<SubHyperplane<Euclidean2D>> boundaries = new ArrayList<SubHyperplane<Euclidean2D>>();
        boundaries.add(line.wholeHyperplane());

        // act
        PolygonsSet poly = new PolygonsSet(boundaries, TEST_TOLERANCE);

        // assert
        Assert.assertEquals(TEST_TOLERANCE, poly.getTolerance(), Precision.EPSILON);
        GeometryTestUtils.assertPositiveInfinity(poly.getSize());
        GeometryTestUtils.assertPositiveInfinity(poly.getBoundarySize());
        Assert.assertFalse(poly.isEmpty());
        Assert.assertFalse(poly.isFull());
        GeometryTestUtils.assertVectorEquals(Cartesian2D.NaN, (Cartesian2D) poly.getBarycenter(), TEST_TOLERANCE);

        checkVertexLoopsEquivalent(new Cartesian2D[][] {
            {
                null,
                line.toSpace(new Cartesian1D(-Float.MAX_VALUE)),
                line.toSpace(new Cartesian1D(Float.MAX_VALUE))
            }
        }, poly.getVertices());

        checkPoints(Region.Location.OUTSIDE, poly,
                new Cartesian2D(1, -1),
                new Cartesian2D(Double.POSITIVE_INFINITY, Double.NEGATIVE_INFINITY));
        checkPoints(Region.Location.INSIDE, poly,
                new Cartesian2D(-1, 1),
                new Cartesian2D(Double.NEGATIVE_INFINITY, Double.POSITIVE_INFINITY));
        checkPoints(Region.Location.BOUNDARY, poly, Cartesian2D.ZERO);
    }

    @Test
    public void testInfiniteLines_twoIntersecting() {
        // arrange
        Line line1 = new Line(new Cartesian2D(0, 0), new Cartesian2D(1, 1), TEST_TOLERANCE);
        Line line2 = new Line(new Cartesian2D(1, -1), new Cartesian2D(0, 0), TEST_TOLERANCE);

        List<SubHyperplane<Euclidean2D>> boundaries = new ArrayList<SubHyperplane<Euclidean2D>>();
        boundaries.add(line1.wholeHyperplane());
        boundaries.add(line2.wholeHyperplane());

        // act
        PolygonsSet poly = new PolygonsSet(boundaries, TEST_TOLERANCE);

        // assert
        Assert.assertEquals(TEST_TOLERANCE, poly.getTolerance(), Precision.EPSILON);
        GeometryTestUtils.assertPositiveInfinity(poly.getSize());
        GeometryTestUtils.assertPositiveInfinity(poly.getBoundarySize());
        Assert.assertFalse(poly.isEmpty());
        Assert.assertFalse(poly.isFull());
        GeometryTestUtils.assertVectorEquals(Cartesian2D.NaN, (Cartesian2D) poly.getBarycenter(), TEST_TOLERANCE);

        checkVertexLoopsEquivalent(new Cartesian2D[][] {
            {
                null,
                line2.toSpace(new Cartesian1D(-Float.MAX_VALUE)),
                line2.toSpace(new Cartesian1D(Float.MAX_VALUE))
            }
        }, poly.getVertices());

        checkPoints(Region.Location.INSIDE, poly,
                new Cartesian2D(-1, 0),
                new Cartesian2D(-Float.MAX_VALUE, Float.MAX_VALUE / 2.0));
        checkPoints(Region.Location.OUTSIDE, poly,
                new Cartesian2D(1, 0),
                new Cartesian2D(Float.MAX_VALUE, Float.MAX_VALUE / 2.0));
        checkPoints(Region.Location.BOUNDARY, poly, Cartesian2D.ZERO);
    }

    @Test
    public void testInfiniteLines_twoParallel_facingIn() {
        // arrange
        Line line1 = new Line(new Cartesian2D(1, 1), new Cartesian2D(0, 1), TEST_TOLERANCE);
        Line line2 = new Line(new Cartesian2D(0, -1), new Cartesian2D(1, -1), TEST_TOLERANCE);

        List<SubHyperplane<Euclidean2D>> boundaries = new ArrayList<SubHyperplane<Euclidean2D>>();
        boundaries.add(line1.wholeHyperplane());
        boundaries.add(line2.wholeHyperplane());

        // act
        PolygonsSet poly = new PolygonsSet(boundaries, TEST_TOLERANCE);

        // assert
        Assert.assertEquals(TEST_TOLERANCE, poly.getTolerance(), Precision.EPSILON);
        GeometryTestUtils.assertPositiveInfinity(poly.getSize());
        GeometryTestUtils.assertPositiveInfinity(poly.getBoundarySize());
        Assert.assertFalse(poly.isEmpty());
        Assert.assertFalse(poly.isFull());
        GeometryTestUtils.assertVectorEquals(Cartesian2D.NaN, (Cartesian2D) poly.getBarycenter(), TEST_TOLERANCE);

        checkVertexLoopsEquivalent(new Cartesian2D[][] {
            {
                null,
                line1.toSpace(new Cartesian1D(-Float.MAX_VALUE)),
                line1.toSpace(new Cartesian1D(Float.MAX_VALUE))
            },
            {
                null,
                line2.toSpace(new Cartesian1D(-Float.MAX_VALUE)),
                line2.toSpace(new Cartesian1D(Float.MAX_VALUE))
            }
        }, poly.getVertices());

        checkPoints(Region.Location.INSIDE, poly,
                new Cartesian2D(0, 0),
                new Cartesian2D(0, 0.9),
                new Cartesian2D(0, -0.9));
        checkPoints(Region.Location.OUTSIDE, poly,
                new Cartesian2D(0, 1.1),
                new Cartesian2D(0, -1.1));
        checkPoints(Region.Location.BOUNDARY, poly,
                new Cartesian2D(0, 1),
                new Cartesian2D(0, -1));
    }

    @Test
    public void testInfiniteLines_twoParallel_facingOut() {
        // arrange
        Line line1 = new Line(new Cartesian2D(0, 1), new Cartesian2D(1, 1), TEST_TOLERANCE);
        Line line2 = new Line(new Cartesian2D(1, -1), new Cartesian2D(0, -1), TEST_TOLERANCE);

        List<SubHyperplane<Euclidean2D>> boundaries = new ArrayList<SubHyperplane<Euclidean2D>>();
        boundaries.add(line1.wholeHyperplane());
        boundaries.add(line2.wholeHyperplane());

        // act
        PolygonsSet poly = new PolygonsSet(boundaries, TEST_TOLERANCE);

        // assert
        Assert.assertEquals(TEST_TOLERANCE, poly.getTolerance(), Precision.EPSILON);
        GeometryTestUtils.assertPositiveInfinity(poly.getSize());
        GeometryTestUtils.assertPositiveInfinity(poly.getBoundarySize());
        Assert.assertFalse(poly.isEmpty());
        Assert.assertFalse(poly.isFull());
        GeometryTestUtils.assertVectorEquals(Cartesian2D.NaN, (Cartesian2D) poly.getBarycenter(), TEST_TOLERANCE);

        checkVertexLoopsEquivalent(new Cartesian2D[][] {
            {
                null,
                line1.toSpace(new Cartesian1D(-Float.MAX_VALUE)),
                line1.toSpace(new Cartesian1D(Float.MAX_VALUE))
            },
            {
                null,
                line2.toSpace(new Cartesian1D(-Float.MAX_VALUE)),
                line2.toSpace(new Cartesian1D(Float.MAX_VALUE))
            }
        }, poly.getVertices());

        checkPoints(Region.Location.OUTSIDE, poly,
                new Cartesian2D(0, 0),
                new Cartesian2D(0, 0.9),
                new Cartesian2D(0, -0.9));
        checkPoints(Region.Location.INSIDE, poly,
                new Cartesian2D(0, 1.1),
                new Cartesian2D(0, -1.1));
        checkPoints(Region.Location.BOUNDARY, poly,
                new Cartesian2D(0, 1),
                new Cartesian2D(0, -1));
    }

    @Test
    public void testMixedFiniteAndInfiniteLines_explicitInfiniteBoundaries() {
        // arrange
        Line line1 = new Line(new Cartesian2D(3, 3), new Cartesian2D(0, 3), TEST_TOLERANCE);
        Line line2 = new Line(new Cartesian2D(0, -3), new Cartesian2D(3, -3), TEST_TOLERANCE);

        List<SubHyperplane<Euclidean2D>> boundaries = new ArrayList<SubHyperplane<Euclidean2D>>();
        boundaries.add(line1.wholeHyperplane());
        boundaries.add(line2.wholeHyperplane());
        boundaries.add(buildSegment(new Cartesian2D(0, 3), new Cartesian2D(0, -3)));

        // act
        PolygonsSet poly = new PolygonsSet(boundaries, TEST_TOLERANCE);

        // assert
        Assert.assertEquals(TEST_TOLERANCE, poly.getTolerance(), Precision.EPSILON);
        GeometryTestUtils.assertPositiveInfinity(poly.getSize());
        GeometryTestUtils.assertPositiveInfinity(poly.getBoundarySize());
        Assert.assertFalse(poly.isEmpty());
        Assert.assertFalse(poly.isFull());
        GeometryTestUtils.assertVectorEquals(Cartesian2D.NaN, (Cartesian2D) poly.getBarycenter(), TEST_TOLERANCE);

        checkVertexLoopsEquivalent(new Cartesian2D[][] {
            {
                null,
                new Cartesian2D(1, 3), // dummy point
                new Cartesian2D(0, 3),
                new Cartesian2D(0, -3),
                new Cartesian2D(1, -3) // dummy point
            }
        }, poly.getVertices());

        checkPoints(Region.Location.INSIDE, poly,
                new Cartesian2D(0.1, 2.9),
                new Cartesian2D(0.1, 0),
                new Cartesian2D(0.1, -2.9));
        checkPoints(Region.Location.OUTSIDE, poly,
                new Cartesian2D(0, 3.1),
                new Cartesian2D(-0.5, 0),
                new Cartesian2D(0, -3.1));
        checkPoints(Region.Location.BOUNDARY, poly,
                new Cartesian2D(3, 3),
                new Cartesian2D(0, 0),
                new Cartesian2D(3, -3));
    }

    // The polygon in this test is created from finite boundaries but the generated
    // loop still begins and ends with infinite lines. This is because the boundaries
    // used as input do not form a closed region, therefore the region itself is unclosed.
    // In other words, the boundaries used as input only define the region, not the points
    // returned from the getVertices() method.
    @Test
    public void testMixedFiniteAndInfiniteLines_impliedInfiniteBoundaries() {
        // arrange
        Line line = new Line(new Cartesian2D(3, 0), new Cartesian2D(3, 3), TEST_TOLERANCE);

        List<SubHyperplane<Euclidean2D>> boundaries = new ArrayList<SubHyperplane<Euclidean2D>>();
        boundaries.add(buildSegment(new Cartesian2D(0, 3), new Cartesian2D(0, 0)));
        boundaries.add(buildSegment(new Cartesian2D(0, 0), new Cartesian2D(3, 0)));
        boundaries.add(new SubLine(line, new IntervalsSet(0, Double.POSITIVE_INFINITY, TEST_TOLERANCE)));

        // act
        PolygonsSet poly = new PolygonsSet(boundaries, TEST_TOLERANCE);

        // assert
        Assert.assertEquals(TEST_TOLERANCE, poly.getTolerance(), Precision.EPSILON);
        GeometryTestUtils.assertPositiveInfinity(poly.getSize());
        GeometryTestUtils.assertPositiveInfinity(poly.getBoundarySize());
        Assert.assertFalse(poly.isEmpty());
        Assert.assertFalse(poly.isFull());
        GeometryTestUtils.assertVectorEquals(Cartesian2D.NaN, (Cartesian2D) poly.getBarycenter(), TEST_TOLERANCE);

        checkVertexLoopsEquivalent(new Cartesian2D[][] {
            {
                null,
                new Cartesian2D(0, 1), // dummy point
                new Cartesian2D(0, 0),
                new Cartesian2D(3, 0),
                new Cartesian2D(3, 1) // dummy point
            }
        }, poly.getVertices());

        checkPoints(Region.Location.INSIDE, poly,
                new Cartesian2D(0.1, Float.MAX_VALUE),
                new Cartesian2D(0.1, 0.1),
                new Cartesian2D(1.5, 0.1),
                new Cartesian2D(2.9, 0.1),
                new Cartesian2D(2.9, Float.MAX_VALUE));
        checkPoints(Region.Location.OUTSIDE, poly,
                new Cartesian2D(-0.1, Float.MAX_VALUE),
                new Cartesian2D(-0.1, 0.1),
                new Cartesian2D(1.5, -0.1),
                new Cartesian2D(3.1, 0.1),
                new Cartesian2D(3.1, Float.MAX_VALUE));
        checkPoints(Region.Location.BOUNDARY, poly,
                new Cartesian2D(0, 1),
                new Cartesian2D(1, 0),
                new Cartesian2D(3, 1));
    }

    @Test
    public void testBox() {
        // act
        PolygonsSet box = new PolygonsSet(0, 2, -1, 1, TEST_TOLERANCE);

        // assert
        Assert.assertEquals(4.0, box.getSize(), TEST_TOLERANCE);
        Assert.assertEquals(8.0, box.getBoundarySize(), TEST_TOLERANCE);
        Assert.assertFalse(box.isEmpty());
        Assert.assertFalse(box.isFull());
        GeometryTestUtils.assertVectorEquals(new Cartesian2D(1, 0), (Cartesian2D) box.getBarycenter(), TEST_TOLERANCE);

        checkVertexLoopsEquivalent(new Cartesian2D[][] {
            {
                new Cartesian2D(2, -1),
                new Cartesian2D(2, 1),
                new Cartesian2D(0, 1),
                new Cartesian2D(0, -1)
            }
        }, box.getVertices());

        checkPoints(Region.Location.INSIDE, box,
                new Cartesian2D(0.1, 0),
                new Cartesian2D(1.9, 0),
                new Cartesian2D(1, 0.9),
                new Cartesian2D(1, -0.9));
        checkPoints(Region.Location.OUTSIDE, box,
                new Cartesian2D(-0.1, 0),
                new Cartesian2D(2.1, 0),
                new Cartesian2D(1, -1.1),
                new Cartesian2D(1, 1.1));
        checkPoints(Region.Location.BOUNDARY, box,
                new Cartesian2D(0, 0),
                new Cartesian2D(2, 0),
                new Cartesian2D(1, 1),
                new Cartesian2D(1, -1));
    }

    @Test
    public void testInvertedBox() {
        // arrange
        List<SubHyperplane<Euclidean2D>> boundaries = new ArrayList<SubHyperplane<Euclidean2D>>();
        boundaries.add(buildSegment(new Cartesian2D(0, -1), new Cartesian2D(0, 1)));
        boundaries.add(buildSegment(new Cartesian2D(2, 1), new Cartesian2D(2, -1)));
        boundaries.add(buildSegment(new Cartesian2D(0, 1), new Cartesian2D(2, 1)));
        boundaries.add(buildSegment(new Cartesian2D(2, -1), new Cartesian2D(0, -1)));

        // act
        PolygonsSet box = new PolygonsSet(boundaries, TEST_TOLERANCE);

        // assert
        GeometryTestUtils.assertPositiveInfinity(box.getSize());
        Assert.assertEquals(8.0, box.getBoundarySize(), TEST_TOLERANCE);
        Assert.assertFalse(box.isEmpty());
        Assert.assertFalse(box.isFull());
        GeometryTestUtils.assertVectorEquals(Cartesian2D.NaN, (Cartesian2D) box.getBarycenter(), TEST_TOLERANCE);

        checkVertexLoopsEquivalent(new Cartesian2D[][] {
            {
                new Cartesian2D(0, -1),
                new Cartesian2D(0, 1),
                new Cartesian2D(2, 1),
                new Cartesian2D(2, -1)
            }
        }, box.getVertices());

        checkPoints(Region.Location.OUTSIDE, box,
                new Cartesian2D(0.1, 0),
                new Cartesian2D(1.9, 0),
                new Cartesian2D(1, 0.9),
                new Cartesian2D(1, -0.9));
        checkPoints(Region.Location.INSIDE, box,
                new Cartesian2D(-0.1, 0),
                new Cartesian2D(2.1, 0),
                new Cartesian2D(1, -1.1),
                new Cartesian2D(1, 1.1));
        checkPoints(Region.Location.BOUNDARY, box,
                new Cartesian2D(0, 0),
                new Cartesian2D(2, 0),
                new Cartesian2D(1, 1),
                new Cartesian2D(1, -1));
    }

    @Test
    public void testSimplyConnected() {
        // arrange
        Cartesian2D[][] vertices = new Cartesian2D[][] {
            new Cartesian2D[] {
                new Cartesian2D(36.0, 22.0),
                new Cartesian2D(39.0, 32.0),
                new Cartesian2D(19.0, 32.0),
                new Cartesian2D( 6.0, 16.0),
                new Cartesian2D(31.0, 10.0),
                new Cartesian2D(42.0, 16.0),
                new Cartesian2D(34.0, 20.0),
                new Cartesian2D(29.0, 19.0),
                new Cartesian2D(23.0, 22.0),
                new Cartesian2D(33.0, 25.0)
            }
        };

        // act
        PolygonsSet set = buildSet(vertices);

        // assert
        checkPoints(Region.Location.INSIDE, set,
            new Cartesian2D(30.0, 15.0),
            new Cartesian2D(15.0, 20.0),
            new Cartesian2D(24.0, 25.0),
            new Cartesian2D(35.0, 30.0),
            new Cartesian2D(19.0, 17.0));
        checkPoints(Region.Location.OUTSIDE, set,
            new Cartesian2D(50.0, 30.0),
            new Cartesian2D(30.0, 35.0),
            new Cartesian2D(10.0, 25.0),
            new Cartesian2D(10.0, 10.0),
            new Cartesian2D(40.0, 10.0),
            new Cartesian2D(50.0, 15.0),
            new Cartesian2D(30.0, 22.0));
        checkPoints(Region.Location.BOUNDARY, set,
            new Cartesian2D(30.0, 32.0),
            new Cartesian2D(34.0, 20.0));

<<<<<<< HEAD
        Cartesian2D[] loop = vertices[0];
        Assert.assertEquals(5, loop.length);
        Assert.assertEquals(null, loop[0]);
        checkPointsEqual(new Cartesian2D(0, 1), loop[1], tolerance);
        checkPointsEqual(new Cartesian2D(0, 0), loop[2], tolerance);
        checkPointsEqual(new Cartesian2D(1, 0), loop[3], tolerance);
        checkPointsEqual(new Cartesian2D(1, 1), loop[4], tolerance);
=======
        checkVertexLoopsEquivalent(vertices, set.getVertices());
>>>>>>> 8f88dcfc
    }

    @Test
    public void testStair() {
        // arrange
        Cartesian2D[][] vertices = new Cartesian2D[][] {
            new Cartesian2D[] {
                new Cartesian2D( 0.0, 0.0),
                new Cartesian2D( 0.0, 2.0),
                new Cartesian2D(-0.1, 2.0),
                new Cartesian2D(-0.1, 1.0),
                new Cartesian2D(-0.3, 1.0),
                new Cartesian2D(-0.3, 1.5),
                new Cartesian2D(-1.3, 1.5),
                new Cartesian2D(-1.3, 2.0),
                new Cartesian2D(-1.8, 2.0),
                new Cartesian2D(-1.8 - 1.0 / FastMath.sqrt(2.0),
                            2.0 - 1.0 / FastMath.sqrt(2.0))
            }
        };

        // act
        PolygonsSet set = buildSet(vertices);

        // assert
        checkVertexLoopsEquivalent(vertices, set.getVertices());

        Assert.assertEquals(1.1 + 0.95 * FastMath.sqrt(2.0), set.getSize(), TEST_TOLERANCE);
    }

    @Test
    public void testHole() {
        // arrange
        Cartesian2D[][] vertices = new Cartesian2D[][] {
            new Cartesian2D[] {
                new Cartesian2D(0.0, 0.0),
                new Cartesian2D(3.0, 0.0),
                new Cartesian2D(3.0, 3.0),
                new Cartesian2D(0.0, 3.0)
            }, new Cartesian2D[] {
                new Cartesian2D(1.0, 2.0),
                new Cartesian2D(2.0, 2.0),
                new Cartesian2D(2.0, 1.0),
                new Cartesian2D(1.0, 1.0)
            }
        };

        // act
        PolygonsSet set = buildSet(vertices);

        // assert
        checkPoints(Region.Location.INSIDE, set, new Cartesian2D[] {
            new Cartesian2D(0.5, 0.5),
            new Cartesian2D(1.5, 0.5),
            new Cartesian2D(2.5, 0.5),
            new Cartesian2D(0.5, 1.5),
            new Cartesian2D(2.5, 1.5),
            new Cartesian2D(0.5, 2.5),
            new Cartesian2D(1.5, 2.5),
            new Cartesian2D(2.5, 2.5),
            new Cartesian2D(0.5, 1.0)
        });
        checkPoints(Region.Location.OUTSIDE, set, new Cartesian2D[] {
            new Cartesian2D(1.5, 1.5),
            new Cartesian2D(3.5, 1.0),
            new Cartesian2D(4.0, 1.5),
            new Cartesian2D(6.0, 6.0)
        });
        checkPoints(Region.Location.BOUNDARY, set, new Cartesian2D[] {
            new Cartesian2D(1.0, 1.0),
            new Cartesian2D(1.5, 0.0),
            new Cartesian2D(1.5, 1.0),
            new Cartesian2D(1.5, 2.0),
            new Cartesian2D(1.5, 3.0),
            new Cartesian2D(3.0, 3.0)
        });
        checkVertexLoopsEquivalent(vertices, set.getVertices());

        for (double x = -0.999; x < 3.999; x += 0.11) {
            Cartesian2D v = new Cartesian2D(x, x + 0.5);
            BoundaryProjection<Euclidean2D> projection = set.projectToBoundary(v);
            Assert.assertTrue(projection.getOriginal() == v);
            Cartesian2D p = (Cartesian2D) projection.getProjected();
            if (x < -0.5) {
                Assert.assertEquals(0.0,      p.getX(), TEST_TOLERANCE);
                Assert.assertEquals(0.0,      p.getY(), TEST_TOLERANCE);
                Assert.assertEquals(+v.distance(Cartesian2D.ZERO), projection.getOffset(), TEST_TOLERANCE);
            } else if (x < 0.5) {
                Assert.assertEquals(0.0,      p.getX(), TEST_TOLERANCE);
                Assert.assertEquals(v.getY(), p.getY(), TEST_TOLERANCE);
                Assert.assertEquals(-v.getX(), projection.getOffset(), TEST_TOLERANCE);
            } else if (x < 1.25) {
                Assert.assertEquals(1.0,      p.getX(), TEST_TOLERANCE);
                Assert.assertEquals(v.getY(), p.getY(), TEST_TOLERANCE);
                Assert.assertEquals(v.getX() - 1.0, projection.getOffset(), TEST_TOLERANCE);
            } else if (x < 2.0) {
                Assert.assertEquals(v.getX(), p.getX(), TEST_TOLERANCE);
                Assert.assertEquals(2.0,      p.getY(), TEST_TOLERANCE);
                Assert.assertEquals(2.0 - v.getY(), projection.getOffset(), TEST_TOLERANCE);
            } else if (x < 3.0) {
                Assert.assertEquals(v.getX(), p.getX(), TEST_TOLERANCE);
                Assert.assertEquals(3.0,      p.getY(), TEST_TOLERANCE);
                Assert.assertEquals(v.getY() - 3.0, projection.getOffset(), TEST_TOLERANCE);
            } else {
                Assert.assertEquals(3.0,      p.getX(), TEST_TOLERANCE);
                Assert.assertEquals(3.0,      p.getY(), TEST_TOLERANCE);
                Assert.assertEquals(+v.distance(new Cartesian2D(3, 3)), projection.getOffset(), TEST_TOLERANCE);
            }
        }
    }

    @Test
    public void testDisjointPolygons() {
        // arrange
        Cartesian2D[][] vertices = new Cartesian2D[][] {
            new Cartesian2D[] {
                new Cartesian2D(0.0, 1.0),
                new Cartesian2D(2.0, 1.0),
                new Cartesian2D(1.0, 2.0)
            }, new Cartesian2D[] {
                new Cartesian2D(4.0, 0.0),
                new Cartesian2D(5.0, 1.0),
                new Cartesian2D(3.0, 1.0)
            }
        };

        // act
        PolygonsSet set = buildSet(vertices);

        // assert
        Assert.assertEquals(Region.Location.INSIDE, set.checkPoint(new Cartesian2D(1.0, 1.5)));
        checkPoints(Region.Location.INSIDE, set, new Cartesian2D[] {
            new Cartesian2D(1.0, 1.5),
            new Cartesian2D(4.5, 0.8)
        });
        checkPoints(Region.Location.OUTSIDE, set, new Cartesian2D[] {
            new Cartesian2D(1.0, 0.0),
            new Cartesian2D(3.5, 1.2),
            new Cartesian2D(2.5, 1.0),
            new Cartesian2D(3.0, 4.0)
        });
        checkPoints(Region.Location.BOUNDARY, set, new Cartesian2D[] {
            new Cartesian2D(1.0, 1.0),
            new Cartesian2D(3.5, 0.5),
            new Cartesian2D(0.0, 1.0)
        });
        checkVertexLoopsEquivalent(vertices, set.getVertices());
    }

    @Test
    public void testOppositeHyperplanes() {
        // arrange
        Cartesian2D[][] vertices = new Cartesian2D[][] {
            new Cartesian2D[] {
                new Cartesian2D(1.0, 0.0),
                new Cartesian2D(2.0, 1.0),
                new Cartesian2D(3.0, 1.0),
                new Cartesian2D(2.0, 2.0),
                new Cartesian2D(1.0, 1.0),
                new Cartesian2D(0.0, 1.0)
            }
        };

        // act
        PolygonsSet set = buildSet(vertices);

        // assert
        checkVertexLoopsEquivalent(vertices, set.getVertices());
    }

    @Test
    public void testSingularPoint() {
        // arrange
        Cartesian2D[][] vertices = new Cartesian2D[][] {
            new Cartesian2D[] {
                new Cartesian2D( 0.0,  0.0),
                new Cartesian2D( 1.0,  0.0),
                new Cartesian2D( 1.0,  1.0),
                new Cartesian2D( 0.0,  1.0),
                new Cartesian2D( 0.0,  0.0),
                new Cartesian2D(-1.0,  0.0),
                new Cartesian2D(-1.0, -1.0),
                new Cartesian2D( 0.0, -1.0)
            }
        };

        // act
        PolygonsSet set = buildSet(vertices);

        // assert
        checkVertexLoopsEquivalent(new Cartesian2D[][] {
            {
                new Cartesian2D( 0.0,  0.0),
                new Cartesian2D( 1.0,  0.0),
                new Cartesian2D( 1.0,  1.0),
                new Cartesian2D( 0.0,  1.0)
            },
            {
                new Cartesian2D( 0.0,  0.0),
                new Cartesian2D(-1.0,  0.0),
                new Cartesian2D(-1.0, -1.0),
                new Cartesian2D( 0.0, -1.0)
            }
        }, set.getVertices());
    }

    @Test
    public void testLineIntersection() {
        // arrange
        Cartesian2D[][] vertices = new Cartesian2D[][] {
            new Cartesian2D[] {
                new Cartesian2D( 0.0,  0.0),
                new Cartesian2D( 2.0,  0.0),
                new Cartesian2D( 2.0,  1.0),
                new Cartesian2D( 3.0,  1.0),
                new Cartesian2D( 3.0,  3.0),
                new Cartesian2D( 1.0,  3.0),
                new Cartesian2D( 1.0,  2.0),
                new Cartesian2D( 0.0,  2.0)
            }
        };

        // act
        PolygonsSet set = buildSet(vertices);

        // assert
        Line l1 = new Line(new Cartesian2D(-1.5, 0.0), FastMath.PI / 4, TEST_TOLERANCE);
        SubLine s1 = (SubLine) set.intersection(l1.wholeHyperplane());
        List<Interval> i1 = ((IntervalsSet) s1.getRemainingRegion()).asList();
        Assert.assertEquals(2, i1.size());
        Interval v10 = i1.get(0);
        Cartesian2D p10Lower = l1.toSpace(new Cartesian1D(v10.getInf()));
        Assert.assertEquals(0.0, p10Lower.getX(), TEST_TOLERANCE);
        Assert.assertEquals(1.5, p10Lower.getY(), TEST_TOLERANCE);
        Cartesian2D p10Upper = l1.toSpace(new Cartesian1D(v10.getSup()));
        Assert.assertEquals(0.5, p10Upper.getX(), TEST_TOLERANCE);
        Assert.assertEquals(2.0, p10Upper.getY(), TEST_TOLERANCE);
        Interval v11 = i1.get(1);
        Cartesian2D p11Lower = l1.toSpace(new Cartesian1D(v11.getInf()));
        Assert.assertEquals(1.0, p11Lower.getX(), TEST_TOLERANCE);
        Assert.assertEquals(2.5, p11Lower.getY(), TEST_TOLERANCE);
        Cartesian2D p11Upper = l1.toSpace(new Cartesian1D(v11.getSup()));
        Assert.assertEquals(1.5, p11Upper.getX(), TEST_TOLERANCE);
        Assert.assertEquals(3.0, p11Upper.getY(), TEST_TOLERANCE);

        Line l2 = new Line(new Cartesian2D(-1.0, 2.0), 0, TEST_TOLERANCE);
        SubLine s2 = (SubLine) set.intersection(l2.wholeHyperplane());
        List<Interval> i2 = ((IntervalsSet) s2.getRemainingRegion()).asList();
        Assert.assertEquals(1, i2.size());
        Interval v20 = i2.get(0);
        Cartesian2D p20Lower = l2.toSpace(new Cartesian1D(v20.getInf()));
        Assert.assertEquals(1.0, p20Lower.getX(), TEST_TOLERANCE);
        Assert.assertEquals(2.0, p20Lower.getY(), TEST_TOLERANCE);
        Cartesian2D p20Upper = l2.toSpace(new Cartesian1D(v20.getSup()));
        Assert.assertEquals(3.0, p20Upper.getX(), TEST_TOLERANCE);
        Assert.assertEquals(2.0, p20Upper.getY(), TEST_TOLERANCE);
    }

    @Test
    public void testUnlimitedSubHyperplane() {
        // arrange
        Cartesian2D[][] vertices1 = new Cartesian2D[][] {
            new Cartesian2D[] {
                new Cartesian2D(0.0, 0.0),
                new Cartesian2D(4.0, 0.0),
                new Cartesian2D(1.4, 1.5),
                new Cartesian2D(0.0, 3.5)
            }
        };
        PolygonsSet set1 = buildSet(vertices1);
        Cartesian2D[][] vertices2 = new Cartesian2D[][] {
            new Cartesian2D[] {
                new Cartesian2D(1.4,  0.2),
                new Cartesian2D(2.8, -1.2),
                new Cartesian2D(2.5,  0.6)
            }
        };
        PolygonsSet set2 = buildSet(vertices2);

        // act
        PolygonsSet set =
            (PolygonsSet) new RegionFactory<Euclidean2D>().union(set1.copySelf(),
                                                                 set2.copySelf());

        // assert
        checkVertexLoopsEquivalent(vertices1, set1.getVertices());
        checkVertexLoopsEquivalent(vertices2, set2.getVertices());
        checkVertexLoopsEquivalent(new Cartesian2D[][] {
            new Cartesian2D[] {
                new Cartesian2D(0.0,  0.0),
                new Cartesian2D(1.6,  0.0),
                new Cartesian2D(2.8, -1.2),
                new Cartesian2D(2.6,  0.0),
                new Cartesian2D(4.0,  0.0),
                new Cartesian2D(1.4,  1.5),
                new Cartesian2D(0.0,  3.5)
            }
        }, set.getVertices());
    }

    @Test
    public void testUnion() {
        // arrange
        Cartesian2D[][] vertices1 = new Cartesian2D[][] {
            new Cartesian2D[] {
                new Cartesian2D( 0.0,  0.0),
                new Cartesian2D( 2.0,  0.0),
                new Cartesian2D( 2.0,  2.0),
                new Cartesian2D( 0.0,  2.0)
            }
        };
        PolygonsSet set1 = buildSet(vertices1);
        Cartesian2D[][] vertices2 = new Cartesian2D[][] {
            new Cartesian2D[] {
                new Cartesian2D( 1.0,  1.0),
                new Cartesian2D( 3.0,  1.0),
                new Cartesian2D( 3.0,  3.0),
                new Cartesian2D( 1.0,  3.0)
            }
        };
        PolygonsSet set2 = buildSet(vertices2);

        // act
        PolygonsSet set  = (PolygonsSet) new RegionFactory<Euclidean2D>().union(set1.copySelf(),
                                                                                set2.copySelf());

        // assert
        checkVertexLoopsEquivalent(vertices1, set1.getVertices());
        checkVertexLoopsEquivalent(vertices2, set2.getVertices());
        checkVertexLoopsEquivalent(new Cartesian2D[][] {
            new Cartesian2D[] {
                new Cartesian2D( 0.0,  0.0),
                new Cartesian2D( 2.0,  0.0),
                new Cartesian2D( 2.0,  1.0),
                new Cartesian2D( 3.0,  1.0),
                new Cartesian2D( 3.0,  3.0),
                new Cartesian2D( 1.0,  3.0),
                new Cartesian2D( 1.0,  2.0),
                new Cartesian2D( 0.0,  2.0)
            }
        }, set.getVertices());

        checkPoints(Region.Location.INSIDE, set, new Cartesian2D[] {
            new Cartesian2D(1.0, 1.0),
            new Cartesian2D(0.5, 0.5),
            new Cartesian2D(2.0, 2.0),
            new Cartesian2D(2.5, 2.5),
            new Cartesian2D(0.5, 1.5),
            new Cartesian2D(1.5, 1.5),
            new Cartesian2D(1.5, 0.5),
            new Cartesian2D(1.5, 2.5),
            new Cartesian2D(2.5, 1.5),
            new Cartesian2D(2.5, 2.5)
        });
        checkPoints(Region.Location.OUTSIDE, set, new Cartesian2D[] {
            new Cartesian2D(-0.5, 0.5),
            new Cartesian2D( 0.5, 2.5),
            new Cartesian2D( 2.5, 0.5),
            new Cartesian2D( 3.5, 2.5)
        });
        checkPoints(Region.Location.BOUNDARY, set, new Cartesian2D[] {
            new Cartesian2D(0.0, 0.0),
            new Cartesian2D(0.5, 2.0),
            new Cartesian2D(2.0, 0.5),
            new Cartesian2D(2.5, 1.0),
            new Cartesian2D(3.0, 2.5)
        });
    }

    @Test
    public void testIntersection() {
        // arrange
        Cartesian2D[][] vertices1 = new Cartesian2D[][] {
            new Cartesian2D[] {
                new Cartesian2D( 0.0,  0.0),
                new Cartesian2D( 2.0,  0.0),
                new Cartesian2D( 2.0,  2.0),
                new Cartesian2D( 0.0,  2.0)
            }
        };
        PolygonsSet set1 = buildSet(vertices1);
        Cartesian2D[][] vertices2 = new Cartesian2D[][] {
            new Cartesian2D[] {
                new Cartesian2D( 1.0,  1.0),
                new Cartesian2D( 3.0,  1.0),
                new Cartesian2D( 3.0,  3.0),
                new Cartesian2D( 1.0,  3.0)
            }
        };
        PolygonsSet set2 = buildSet(vertices2);

        // act
        PolygonsSet set  = (PolygonsSet) new RegionFactory<Euclidean2D>().intersection(set1.copySelf(),
                                                                                       set2.copySelf());

        // assert
        checkVertexLoopsEquivalent(vertices1, set1.getVertices());
        checkVertexLoopsEquivalent(vertices2, set2.getVertices());
        checkVertexLoopsEquivalent(new Cartesian2D[][] {
            new Cartesian2D[] {
                new Cartesian2D( 1.0,  1.0),
                new Cartesian2D( 2.0,  1.0),
                new Cartesian2D( 2.0,  2.0),
                new Cartesian2D( 1.0,  2.0)
            }
        }, set.getVertices());

        checkPoints(Region.Location.INSIDE, set, new Cartesian2D[] {
            new Cartesian2D(1.5, 1.5)
        });
        checkPoints(Region.Location.OUTSIDE, set, new Cartesian2D[] {
            new Cartesian2D(0.5, 1.5),
            new Cartesian2D(2.5, 1.5),
            new Cartesian2D(1.5, 0.5),
            new Cartesian2D(0.5, 0.5)
        });
        checkPoints(Region.Location.BOUNDARY, set, new Cartesian2D[] {
            new Cartesian2D(1.0, 1.0),
            new Cartesian2D(2.0, 2.0),
            new Cartesian2D(1.0, 1.5),
            new Cartesian2D(1.5, 2.0)
        });
    }

    @Test
    public void testXor() {
        // arrange
        Cartesian2D[][] vertices1 = new Cartesian2D[][] {
            new Cartesian2D[] {
                new Cartesian2D( 0.0,  0.0),
                new Cartesian2D( 2.0,  0.0),
                new Cartesian2D( 2.0,  2.0),
                new Cartesian2D( 0.0,  2.0)
            }
        };
        PolygonsSet set1 = buildSet(vertices1);
        Cartesian2D[][] vertices2 = new Cartesian2D[][] {
            new Cartesian2D[] {
                new Cartesian2D( 1.0,  1.0),
                new Cartesian2D( 3.0,  1.0),
                new Cartesian2D( 3.0,  3.0),
                new Cartesian2D( 1.0,  3.0)
            }
        };
        PolygonsSet set2 = buildSet(vertices2);

        // act
        PolygonsSet set  = (PolygonsSet) new RegionFactory<Euclidean2D>().xor(set1.copySelf(),
                                                                              set2.copySelf());

        // assert
        checkVertexLoopsEquivalent(vertices1, set1.getVertices());
        checkVertexLoopsEquivalent(vertices2, set2.getVertices());
        checkVertexLoopsEquivalent(new Cartesian2D[][] {
            new Cartesian2D[] {
                new Cartesian2D( 0.0,  0.0),
                new Cartesian2D( 2.0,  0.0),
                new Cartesian2D( 2.0,  1.0),
                new Cartesian2D( 3.0,  1.0),
                new Cartesian2D( 3.0,  3.0),
                new Cartesian2D( 1.0,  3.0),
                new Cartesian2D( 1.0,  2.0),
                new Cartesian2D( 0.0,  2.0)
            },
            new Cartesian2D[] {
                new Cartesian2D( 1.0,  1.0),
                new Cartesian2D( 1.0,  2.0),
                new Cartesian2D( 2.0,  2.0),
                new Cartesian2D( 2.0,  1.0)
            }
        }, set.getVertices());

        checkPoints(Region.Location.INSIDE, set, new Cartesian2D[] {
            new Cartesian2D(0.5, 0.5),
            new Cartesian2D(2.5, 2.5),
            new Cartesian2D(0.5, 1.5),
            new Cartesian2D(1.5, 0.5),
            new Cartesian2D(1.5, 2.5),
            new Cartesian2D(2.5, 1.5),
            new Cartesian2D(2.5, 2.5)
        });
        checkPoints(Region.Location.OUTSIDE, set, new Cartesian2D[] {
            new Cartesian2D(-0.5, 0.5),
            new Cartesian2D( 0.5, 2.5),
            new Cartesian2D( 2.5, 0.5),
            new Cartesian2D( 1.5, 1.5),
            new Cartesian2D( 3.5, 2.5)
        });
        checkPoints(Region.Location.BOUNDARY, set, new Cartesian2D[] {
            new Cartesian2D(1.0, 1.0),
            new Cartesian2D(2.0, 2.0),
            new Cartesian2D(1.5, 1.0),
            new Cartesian2D(2.0, 1.5),
            new Cartesian2D(0.0, 0.0),
            new Cartesian2D(0.5, 2.0),
            new Cartesian2D(2.0, 0.5),
            new Cartesian2D(2.5, 1.0),
            new Cartesian2D(3.0, 2.5)
        });
    }

    @Test
    public void testDifference() {
        // arrange
        Cartesian2D[][] vertices1 = new Cartesian2D[][] {
            new Cartesian2D[] {
                new Cartesian2D( 0.0,  0.0),
                new Cartesian2D( 2.0,  0.0),
                new Cartesian2D( 2.0,  2.0),
                new Cartesian2D( 0.0,  2.0)
            }
        };
        PolygonsSet set1 = buildSet(vertices1);
        Cartesian2D[][] vertices2 = new Cartesian2D[][] {
            new Cartesian2D[] {
                new Cartesian2D( 1.0,  1.0),
                new Cartesian2D( 3.0,  1.0),
                new Cartesian2D( 3.0,  3.0),
                new Cartesian2D( 1.0,  3.0)
            }
        };
        PolygonsSet set2 = buildSet(vertices2);

        // act
        PolygonsSet set  = (PolygonsSet) new RegionFactory<Euclidean2D>().difference(set1.copySelf(),
                                                                                     set2.copySelf());

        // assert
        checkVertexLoopsEquivalent(vertices1, set1.getVertices());
        checkVertexLoopsEquivalent(vertices2, set2.getVertices());
        checkVertexLoopsEquivalent(new Cartesian2D[][] {
            new Cartesian2D[] {
                new Cartesian2D( 0.0,  0.0),
                new Cartesian2D( 2.0,  0.0),
                new Cartesian2D( 2.0,  1.0),
                new Cartesian2D( 1.0,  1.0),
                new Cartesian2D( 1.0,  2.0),
                new Cartesian2D( 0.0,  2.0)
            }
        }, set.getVertices());

        checkPoints(Region.Location.INSIDE, set, new Cartesian2D[] {
            new Cartesian2D(0.5, 0.5),
            new Cartesian2D(0.5, 1.5),
            new Cartesian2D(1.5, 0.5)
        });
        checkPoints(Region.Location.OUTSIDE, set, new Cartesian2D[] {
            new Cartesian2D( 2.5, 2.5),
            new Cartesian2D(-0.5, 0.5),
            new Cartesian2D( 0.5, 2.5),
            new Cartesian2D( 2.5, 0.5),
            new Cartesian2D( 1.5, 1.5),
            new Cartesian2D( 3.5, 2.5),
            new Cartesian2D( 1.5, 2.5),
            new Cartesian2D( 2.5, 1.5),
            new Cartesian2D( 2.0, 1.5),
            new Cartesian2D( 2.0, 2.0),
            new Cartesian2D( 2.5, 1.0),
            new Cartesian2D( 2.5, 2.5),
            new Cartesian2D( 3.0, 2.5)
        });
        checkPoints(Region.Location.BOUNDARY, set, new Cartesian2D[] {
            new Cartesian2D(1.0, 1.0),
            new Cartesian2D(1.5, 1.0),
            new Cartesian2D(0.0, 0.0),
            new Cartesian2D(0.5, 2.0),
            new Cartesian2D(2.0, 0.5)
        });
    }

    @Test
    public void testEmptyDifference() {
        // arrange
        Cartesian2D[][] vertices1 = new Cartesian2D[][] {
            new Cartesian2D[] {
                new Cartesian2D( 0.5, 3.5),
                new Cartesian2D( 0.5, 4.5),
                new Cartesian2D(-0.5, 4.5),
                new Cartesian2D(-0.5, 3.5)
            }
        };
        PolygonsSet set1 = buildSet(vertices1);
        Cartesian2D[][] vertices2 = new Cartesian2D[][] {
            new Cartesian2D[] {
                new Cartesian2D( 1.0, 2.0),
                new Cartesian2D( 1.0, 8.0),
                new Cartesian2D(-1.0, 8.0),
                new Cartesian2D(-1.0, 2.0)
            }
        };
        PolygonsSet set2 = buildSet(vertices2);

        // act
        PolygonsSet diff = (PolygonsSet) new RegionFactory<Euclidean2D>().difference(set1.copySelf(), set2.copySelf());

        // assert
        Assert.assertEquals(0.0, diff.getSize(), TEST_TOLERANCE);
        Assert.assertTrue(diff.isEmpty());
    }

    @Test
    public void testChoppedHexagon() {
        // arrange
        double pi6   = FastMath.PI / 6.0;
        double sqrt3 = FastMath.sqrt(3.0);
        SubLine[] hyp = {
            new Line(new Cartesian2D(   0.0, 1.0),  5 * pi6, TEST_TOLERANCE).wholeHyperplane(),
            new Line(new Cartesian2D(-sqrt3, 1.0),  7 * pi6, TEST_TOLERANCE).wholeHyperplane(),
            new Line(new Cartesian2D(-sqrt3, 1.0),  9 * pi6, TEST_TOLERANCE).wholeHyperplane(),
            new Line(new Cartesian2D(-sqrt3, 0.0), 11 * pi6, TEST_TOLERANCE).wholeHyperplane(),
            new Line(new Cartesian2D(   0.0, 0.0), 13 * pi6, TEST_TOLERANCE).wholeHyperplane(),
            new Line(new Cartesian2D(   0.0, 1.0),  3 * pi6, TEST_TOLERANCE).wholeHyperplane(),
            new Line(new Cartesian2D(-5.0 * sqrt3 / 6.0, 0.0), 9 * pi6, TEST_TOLERANCE).wholeHyperplane()
        };
        hyp[1] = (SubLine) hyp[1].split(hyp[0].getHyperplane()).getMinus();
        hyp[2] = (SubLine) hyp[2].split(hyp[1].getHyperplane()).getMinus();
        hyp[3] = (SubLine) hyp[3].split(hyp[2].getHyperplane()).getMinus();
        hyp[4] = (SubLine) hyp[4].split(hyp[3].getHyperplane()).getMinus().split(hyp[0].getHyperplane()).getMinus();
        hyp[5] = (SubLine) hyp[5].split(hyp[4].getHyperplane()).getMinus().split(hyp[0].getHyperplane()).getMinus();
        hyp[6] = (SubLine) hyp[6].split(hyp[3].getHyperplane()).getMinus().split(hyp[1].getHyperplane()).getMinus();
        BSPTree<Euclidean2D> tree = new BSPTree<>(Boolean.TRUE);
        for (int i = hyp.length - 1; i >= 0; --i) {
            tree = new BSPTree<>(hyp[i], new BSPTree<Euclidean2D>(Boolean.FALSE), tree, null);
        }
        PolygonsSet set = new PolygonsSet(tree, TEST_TOLERANCE);
        SubLine splitter =
            new Line(new Cartesian2D(-2.0 * sqrt3 / 3.0, 0.0), 9 * pi6, TEST_TOLERANCE).wholeHyperplane();

        // act
        PolygonsSet slice =
            new PolygonsSet(new BSPTree<>(splitter,
                                                     set.getTree(false).split(splitter).getPlus(),
                                                     new BSPTree<Euclidean2D>(Boolean.FALSE), null),
                            TEST_TOLERANCE);

        // assert
        Assert.assertEquals(Region.Location.OUTSIDE,
                            slice.checkPoint(new Cartesian2D(0.1, 0.5)));
        Assert.assertEquals(11.0 / 3.0, slice.getBoundarySize(), TEST_TOLERANCE);
    }

    @Test
    public void testConcentric() {
        // arrange
        double h = FastMath.sqrt(3.0) / 2.0;
        Cartesian2D[][] vertices1 = new Cartesian2D[][] {
            new Cartesian2D[] {
                new Cartesian2D( 0.00, 0.1 * h),
                new Cartesian2D( 0.05, 0.1 * h),
                new Cartesian2D( 0.10, 0.2 * h),
                new Cartesian2D( 0.05, 0.3 * h),
                new Cartesian2D(-0.05, 0.3 * h),
                new Cartesian2D(-0.10, 0.2 * h),
                new Cartesian2D(-0.05, 0.1 * h)
            }
        };
        PolygonsSet set1 = buildSet(vertices1);
        Cartesian2D[][] vertices2 = new Cartesian2D[][] {
            new Cartesian2D[] {
                new Cartesian2D( 0.00, 0.0 * h),
                new Cartesian2D( 0.10, 0.0 * h),
                new Cartesian2D( 0.20, 0.2 * h),
                new Cartesian2D( 0.10, 0.4 * h),
                new Cartesian2D(-0.10, 0.4 * h),
                new Cartesian2D(-0.20, 0.2 * h),
                new Cartesian2D(-0.10, 0.0 * h)
            }
        };
        PolygonsSet set2 = buildSet(vertices2);

        // act/assert
        Assert.assertTrue(set2.contains(set1));
    }

    @Test
    public void testBug20040520() {
        // arrange
        BSPTree<Euclidean2D> a0 =
            new BSPTree<>(buildSegment(new Cartesian2D(0.85, -0.05),
                                                  new Cartesian2D(0.90, -0.10)),
                                                  new BSPTree<Euclidean2D>(Boolean.FALSE),
                                                  new BSPTree<Euclidean2D>(Boolean.TRUE),
                                                  null);
        BSPTree<Euclidean2D> a1 =
            new BSPTree<>(buildSegment(new Cartesian2D(0.85, -0.10),
                                                  new Cartesian2D(0.90, -0.10)),
                                                  new BSPTree<Euclidean2D>(Boolean.FALSE), a0, null);
        BSPTree<Euclidean2D> a2 =
            new BSPTree<>(buildSegment(new Cartesian2D(0.90, -0.05),
                                                  new Cartesian2D(0.85, -0.05)),
                                                  new BSPTree<Euclidean2D>(Boolean.FALSE), a1, null);
        BSPTree<Euclidean2D> a3 =
            new BSPTree<>(buildSegment(new Cartesian2D(0.82, -0.05),
                                                  new Cartesian2D(0.82, -0.08)),
                                                  new BSPTree<Euclidean2D>(Boolean.FALSE),
                                                  new BSPTree<Euclidean2D>(Boolean.TRUE),
                                                  null);
        BSPTree<Euclidean2D> a4 =
            new BSPTree<>(buildHalfLine(new Cartesian2D(0.85, -0.05),
                                                   new Cartesian2D(0.80, -0.05),
                                                   false),
                                                   new BSPTree<Euclidean2D>(Boolean.FALSE), a3, null);
        BSPTree<Euclidean2D> a5 =
            new BSPTree<>(buildSegment(new Cartesian2D(0.82, -0.08),
                                                  new Cartesian2D(0.82, -0.18)),
                                                  new BSPTree<Euclidean2D>(Boolean.FALSE),
                                                  new BSPTree<Euclidean2D>(Boolean.TRUE),
                                                  null);
        BSPTree<Euclidean2D> a6 =
            new BSPTree<>(buildHalfLine(new Cartesian2D(0.82, -0.18),
                                                   new Cartesian2D(0.85, -0.15),
                                                   true),
                                                   new BSPTree<Euclidean2D>(Boolean.FALSE), a5, null);
        BSPTree<Euclidean2D> a7 =
            new BSPTree<>(buildHalfLine(new Cartesian2D(0.85, -0.05),
                                                   new Cartesian2D(0.82, -0.08),
                                                   false),
                                                   a4, a6, null);
        BSPTree<Euclidean2D> a8 =
            new BSPTree<>(buildLine(new Cartesian2D(0.85, -0.25),
                                               new Cartesian2D(0.85,  0.05)),
                                               a2, a7, null);
        BSPTree<Euclidean2D> a9 =
            new BSPTree<>(buildLine(new Cartesian2D(0.90,  0.05),
                                               new Cartesian2D(0.90, -0.50)),
                                               a8, new BSPTree<Euclidean2D>(Boolean.FALSE), null);

        BSPTree<Euclidean2D> b0 =
            new BSPTree<>(buildSegment(new Cartesian2D(0.92, -0.12),
                                                  new Cartesian2D(0.92, -0.08)),
                                                  new BSPTree<Euclidean2D>(Boolean.FALSE), new BSPTree<Euclidean2D>(Boolean.TRUE),
                                                  null);
        BSPTree<Euclidean2D> b1 =
            new BSPTree<>(buildHalfLine(new Cartesian2D(0.92, -0.08),
                                                   new Cartesian2D(0.90, -0.10),
                                                   true),
                                                   new BSPTree<Euclidean2D>(Boolean.FALSE), b0, null);
        BSPTree<Euclidean2D> b2 =
            new BSPTree<>(buildSegment(new Cartesian2D(0.92, -0.18),
                                                  new Cartesian2D(0.92, -0.12)),
                                                  new BSPTree<Euclidean2D>(Boolean.FALSE), new BSPTree<Euclidean2D>(Boolean.TRUE),
                                                  null);
        BSPTree<Euclidean2D> b3 =
            new BSPTree<>(buildSegment(new Cartesian2D(0.85, -0.15),
                                                  new Cartesian2D(0.90, -0.20)),
                                                  new BSPTree<Euclidean2D>(Boolean.FALSE), b2, null);
        BSPTree<Euclidean2D> b4 =
            new BSPTree<>(buildSegment(new Cartesian2D(0.95, -0.15),
                                                  new Cartesian2D(0.85, -0.05)),
                                                  b1, b3, null);
        BSPTree<Euclidean2D> b5 =
            new BSPTree<>(buildHalfLine(new Cartesian2D(0.85, -0.05),
                                                   new Cartesian2D(0.85, -0.25),
                                                   true),
                                                   new BSPTree<Euclidean2D>(Boolean.FALSE), b4, null);
        BSPTree<Euclidean2D> b6 =
            new BSPTree<>(buildLine(new Cartesian2D(0.0, -1.10),
                                               new Cartesian2D(1.0, -0.10)),
                                               new BSPTree<Euclidean2D>(Boolean.FALSE), b5, null);

        // act
        PolygonsSet c =
            (PolygonsSet) new RegionFactory<Euclidean2D>().union(new PolygonsSet(a9, TEST_TOLERANCE),
                                                                 new PolygonsSet(b6, TEST_TOLERANCE));

        // assert
        checkPoints(Region.Location.INSIDE, c, new Cartesian2D[] {
            new Cartesian2D(0.83, -0.06),
            new Cartesian2D(0.83, -0.15),
            new Cartesian2D(0.88, -0.15),
            new Cartesian2D(0.88, -0.09),
            new Cartesian2D(0.88, -0.07),
            new Cartesian2D(0.91, -0.18),
            new Cartesian2D(0.91, -0.10)
        });

        checkPoints(Region.Location.OUTSIDE, c, new Cartesian2D[] {
            new Cartesian2D(0.80, -0.10),
            new Cartesian2D(0.83, -0.50),
            new Cartesian2D(0.83, -0.20),
            new Cartesian2D(0.83, -0.02),
            new Cartesian2D(0.87, -0.50),
            new Cartesian2D(0.87, -0.20),
            new Cartesian2D(0.87, -0.02),
            new Cartesian2D(0.91, -0.20),
            new Cartesian2D(0.91, -0.08),
            new Cartesian2D(0.93, -0.15)
        });

        checkVertexLoopsEquivalent(new Cartesian2D[][] {
            new Cartesian2D[] {
                new Cartesian2D(0.85, -0.15),
                new Cartesian2D(0.90, -0.20),
                new Cartesian2D(0.92, -0.18),
                new Cartesian2D(0.92, -0.08),
                new Cartesian2D(0.90, -0.10),
                new Cartesian2D(0.90, -0.05),
                new Cartesian2D(0.82, -0.05),
                new Cartesian2D(0.82, -0.18),
            }
        }, c.getVertices());
    }

    @Test
    public void testBug20041003() {
        // arrange
        Line[] l = {
            new Line(new Cartesian2D(0.0, 0.625000007541172),
                     new Cartesian2D(1.0, 0.625000007541172), TEST_TOLERANCE),
            new Line(new Cartesian2D(-0.19204433621902645, 0.0),
                     new Cartesian2D(-0.19204433621902645, 1.0), TEST_TOLERANCE),
            new Line(new Cartesian2D(-0.40303524786887,  0.4248364535319128),
                     new Cartesian2D(-1.12851149797877, -0.2634107480798909), TEST_TOLERANCE),
            new Line(new Cartesian2D(0.0, 2.0),
                     new Cartesian2D(1.0, 2.0), TEST_TOLERANCE)
        };

        BSPTree<Euclidean2D> node1 =
            new BSPTree<>(new SubLine(l[0],
                                                 new IntervalsSet(intersectionAbscissa(l[0], l[1]),
                                                                  intersectionAbscissa(l[0], l[2]),
                                                                  TEST_TOLERANCE)),
                                     new BSPTree<Euclidean2D>(Boolean.TRUE),
                                     new BSPTree<Euclidean2D>(Boolean.FALSE),
                                     null);
        BSPTree<Euclidean2D> node2 =
            new BSPTree<>(new SubLine(l[1],
                                                 new IntervalsSet(intersectionAbscissa(l[1], l[2]),
                                                                  intersectionAbscissa(l[1], l[3]),
                                                                  TEST_TOLERANCE)),
                                     node1,
                                     new BSPTree<Euclidean2D>(Boolean.FALSE),
                                     null);
        BSPTree<Euclidean2D> node3 =
            new BSPTree<>(new SubLine(l[2],
                                                 new IntervalsSet(intersectionAbscissa(l[2], l[3]),
                                                 Double.POSITIVE_INFINITY, TEST_TOLERANCE)),
                                     node2,
                                     new BSPTree<Euclidean2D>(Boolean.FALSE),
                                     null);
        BSPTree<Euclidean2D> node4 =
            new BSPTree<>(l[3].wholeHyperplane(),
                                     node3,
                                     new BSPTree<Euclidean2D>(Boolean.FALSE),
                                     null);

        // act
        PolygonsSet set = new PolygonsSet(node4, TEST_TOLERANCE);

        // assert
        Assert.assertEquals(0, set.getVertices().length);
    }

    @Test
    public void testSqueezedHexa() {
        // act
        PolygonsSet set = new PolygonsSet(TEST_TOLERANCE,
                                          new Cartesian2D(-6, -4), new Cartesian2D(-8, -8), new Cartesian2D(  8, -8),
                                          new Cartesian2D( 6, -4), new Cartesian2D(10,  4), new Cartesian2D(-10,  4));

        // assert
        Assert.assertEquals(Location.OUTSIDE, set.checkPoint(new Cartesian2D(0, 6)));
    }

    @Test
    public void testIssue880Simplified() {
        // arrange
        Cartesian2D[] vertices1 = new Cartesian2D[] {
            new Cartesian2D( 90.13595870833188,  38.33604606376991),
            new Cartesian2D( 90.14047850603913,  38.34600084496253),
            new Cartesian2D( 90.11045289492762,  38.36801537312368),
            new Cartesian2D( 90.10871471476526,  38.36878044144294),
            new Cartesian2D( 90.10424901707671,  38.374300101757),
            new Cartesian2D( 90.0979455456843,   38.373578376172475),
            new Cartesian2D( 90.09081227075944,  38.37526295920463),
            new Cartesian2D( 90.09081378927135,  38.375193883266434)
        };

        // act
        PolygonsSet set1 = new PolygonsSet(TEST_TOLERANCE, vertices1);

        // assert
        Assert.assertEquals(Location.OUTSIDE, set1.checkPoint(new Cartesian2D(90.12,  38.32)));
        Assert.assertEquals(Location.OUTSIDE, set1.checkPoint(new Cartesian2D(90.135, 38.355)));

    }

    @Test
    public void testIssue880Complete() {
        Cartesian2D[] vertices1 = new Cartesian2D[] {
                new Cartesian2D( 90.08714908223715,  38.370299337260235),
                new Cartesian2D( 90.08709517675004,  38.3702895991413),
                new Cartesian2D( 90.08401538704919,  38.368849330127944),
                new Cartesian2D( 90.08258210430711,  38.367634558585564),
                new Cartesian2D( 90.08251455106665,  38.36763409247078),
                new Cartesian2D( 90.08106599752608,  38.36761621664249),
                new Cartesian2D( 90.08249585300035,  38.36753627557965),
                new Cartesian2D( 90.09075743352184,  38.35914647644972),
                new Cartesian2D( 90.09099945896571,  38.35896264724079),
                new Cartesian2D( 90.09269383800086,  38.34595756121246),
                new Cartesian2D( 90.09638631543191,  38.3457988093121),
                new Cartesian2D( 90.09666417351019,  38.34523360999418),
                new Cartesian2D( 90.1297082145872,  38.337670454923625),
                new Cartesian2D( 90.12971687748956,  38.337669827794684),
                new Cartesian2D( 90.1240820219179,  38.34328502001131),
                new Cartesian2D( 90.13084259656404,  38.34017811765017),
                new Cartesian2D( 90.13378567942857,  38.33860579180606),
                new Cartesian2D( 90.13519557833206,  38.33621054663689),
                new Cartesian2D( 90.13545616732307,  38.33614965452864),
                new Cartesian2D( 90.13553111202748,  38.33613962818305),
                new Cartesian2D( 90.1356903436448,  38.33610227127048),
                new Cartesian2D( 90.13576283227428,  38.33609255422783),
                new Cartesian2D( 90.13595870833188,  38.33604606376991),
                new Cartesian2D( 90.1361556630693,  38.3360024198866),
                new Cartesian2D( 90.13622408795709,  38.335987048115726),
                new Cartesian2D( 90.13696189099994,  38.33581914328681),
                new Cartesian2D( 90.13746655304897,  38.33616706665265),
                new Cartesian2D( 90.13845973716064,  38.33650776167099),
                new Cartesian2D( 90.13950901827667,  38.3368469456463),
                new Cartesian2D( 90.14393814424852,  38.337591835857495),
                new Cartesian2D( 90.14483839716831,  38.337076122362475),
                new Cartesian2D( 90.14565474433601,  38.33769000964429),
                new Cartesian2D( 90.14569421179482,  38.3377117256905),
                new Cartesian2D( 90.14577067124333,  38.33770883625908),
                new Cartesian2D( 90.14600350631684,  38.337714326520995),
                new Cartesian2D( 90.14600355139731,  38.33771435193319),
                new Cartesian2D( 90.14600369112401,  38.33771443882085),
                new Cartesian2D( 90.14600382486884,  38.33771453466096),
                new Cartesian2D( 90.14600395205912,  38.33771463904344),
                new Cartesian2D( 90.14600407214999,  38.337714751520764),
                new Cartesian2D( 90.14600418462749,  38.337714871611695),
                new Cartesian2D( 90.14600422249327,  38.337714915811034),
                new Cartesian2D( 90.14867838361471,  38.34113888210675),
                new Cartesian2D( 90.14923750157374,  38.341582537502575),
                new Cartesian2D( 90.14877083250991,  38.34160685841391),
                new Cartesian2D( 90.14816667319519,  38.34244232585684),
                new Cartesian2D( 90.14797696744586,  38.34248455284745),
                new Cartesian2D( 90.14484318014337,  38.34385573215269),
                new Cartesian2D( 90.14477919958296,  38.3453797747614),
                new Cartesian2D( 90.14202393306448,  38.34464324839456),
                new Cartesian2D( 90.14198920640195,  38.344651155237216),
                new Cartesian2D( 90.14155207025175,  38.34486424263724),
                new Cartesian2D( 90.1415196143314,  38.344871730519),
                new Cartesian2D( 90.14128611910814,  38.34500196593859),
                new Cartesian2D( 90.14047850603913,  38.34600084496253),
                new Cartesian2D( 90.14045907000337,  38.34601860032171),
                new Cartesian2D( 90.14039496493928,  38.346223030432384),
                new Cartesian2D( 90.14037626063737,  38.346240203360026),
                new Cartesian2D( 90.14030005823724,  38.34646920000705),
                new Cartesian2D( 90.13799164754806,  38.34903093011013),
                new Cartesian2D( 90.11045289492762,  38.36801537312368),
                new Cartesian2D( 90.10871471476526,  38.36878044144294),
                new Cartesian2D( 90.10424901707671,  38.374300101757),
                new Cartesian2D( 90.10263482039932,  38.37310041316073),
                new Cartesian2D( 90.09834601753448,  38.373615053823414),
                new Cartesian2D( 90.0979455456843,  38.373578376172475),
                new Cartesian2D( 90.09086514328669,  38.37527884194668),
                new Cartesian2D( 90.09084931407364,  38.37590801712463),
                new Cartesian2D( 90.09081227075944,  38.37526295920463),
                new Cartesian2D( 90.09081378927135,  38.375193883266434)
        };
        PolygonsSet set1 = new PolygonsSet(1.0e-8, vertices1);
        Assert.assertEquals(Location.OUTSIDE, set1.checkPoint(new Cartesian2D(90.0905,  38.3755)));
        Assert.assertEquals(Location.INSIDE,  set1.checkPoint(new Cartesian2D(90.09084, 38.3755)));
        Assert.assertEquals(Location.OUTSIDE, set1.checkPoint(new Cartesian2D(90.0913,  38.3755)));
        Assert.assertEquals(Location.INSIDE,  set1.checkPoint(new Cartesian2D(90.1042,  38.3739)));
        Assert.assertEquals(Location.INSIDE,  set1.checkPoint(new Cartesian2D(90.1111,  38.3673)));
        Assert.assertEquals(Location.OUTSIDE, set1.checkPoint(new Cartesian2D(90.0959,  38.3457)));

        Cartesian2D[] vertices2 = new Cartesian2D[] {
                new Cartesian2D( 90.13067558880044,  38.36977255037573),
                new Cartesian2D( 90.12907570488,  38.36817308242706),
                new Cartesian2D( 90.1342774136516,  38.356886880294724),
                new Cartesian2D( 90.13090330629757,  38.34664392676211),
                new Cartesian2D( 90.13078571364593,  38.344904617518466),
                new Cartesian2D( 90.1315602208914,  38.3447185040846),
                new Cartesian2D( 90.1316336226821,  38.34470643148342),
                new Cartesian2D( 90.134020944832,  38.340936644972885),
                new Cartesian2D( 90.13912536387306,  38.335497255122334),
                new Cartesian2D( 90.1396178806582,  38.334878075552126),
                new Cartesian2D( 90.14083049696671,  38.33316530644106),
                new Cartesian2D( 90.14145252901329,  38.33152722916191),
                new Cartesian2D( 90.1404779335565,  38.32863516047786),
                new Cartesian2D( 90.14282712131586,  38.327504432532066),
                new Cartesian2D( 90.14616669875488,  38.3237354115015),
                new Cartesian2D( 90.14860976050608,  38.315714862457924),
                new Cartesian2D( 90.14999277782437,  38.3164932507504),
                new Cartesian2D( 90.15005207194997,  38.316534677663356),
                new Cartesian2D( 90.15508513859612,  38.31878731691609),
                new Cartesian2D( 90.15919938519221,  38.31852743183782),
                new Cartesian2D( 90.16093758658837,  38.31880662005153),
                new Cartesian2D( 90.16099420184912,  38.318825953291594),
                new Cartesian2D( 90.1665411125756,  38.31859497874757),
                new Cartesian2D( 90.16999653861313,  38.32505772048029),
                new Cartesian2D( 90.17475243391698,  38.32594398441148),
                new Cartesian2D( 90.17940844844992,  38.327427213761325),
                new Cartesian2D( 90.20951909541378,  38.330616833491774),
                new Cartesian2D( 90.2155400467941,  38.331746223670336),
                new Cartesian2D( 90.21559881391778,  38.33175551425302),
                new Cartesian2D( 90.21916646426041,  38.332584299620805),
                new Cartesian2D( 90.23863749852285,  38.34778978875795),
                new Cartesian2D( 90.25459855175802,  38.357790570608984),
                new Cartesian2D( 90.25964298227257,  38.356918010203174),
                new Cartesian2D( 90.26024593994703,  38.361692743151366),
                new Cartesian2D( 90.26146187570015,  38.36311080550837),
                new Cartesian2D( 90.26614159359622,  38.36510808579902),
                new Cartesian2D( 90.26621342936448,  38.36507942500333),
                new Cartesian2D( 90.26652190211962,  38.36494042196722),
                new Cartesian2D( 90.26621240678867,  38.365113172030874),
                new Cartesian2D( 90.26614057102057,  38.365141832826794),
                new Cartesian2D( 90.26380080055299,  38.3660381760273),
                new Cartesian2D( 90.26315345241,  38.36670658276421),
                new Cartesian2D( 90.26251574942881,  38.367490323488084),
                new Cartesian2D( 90.26247873448426,  38.36755266444749),
                new Cartesian2D( 90.26234628016698,  38.36787989125406),
                new Cartesian2D( 90.26214559424784,  38.36945909356126),
                new Cartesian2D( 90.25861728442555,  38.37200753430875),
                new Cartesian2D( 90.23905557537864,  38.375405314295904),
                new Cartesian2D( 90.22517251874075,  38.38984691662256),
                new Cartesian2D( 90.22549955153215,  38.3911564273979),
                new Cartesian2D( 90.22434386063355,  38.391476432092134),
                new Cartesian2D( 90.22147729457276,  38.39134652252034),
                new Cartesian2D( 90.22142070120117,  38.391349167741964),
                new Cartesian2D( 90.20665060751588,  38.39475580900313),
                new Cartesian2D( 90.20042268367109,  38.39842558622888),
                new Cartesian2D( 90.17423771242085,  38.402727751805344),
                new Cartesian2D( 90.16756796257476,  38.40913898597597),
                new Cartesian2D( 90.16728283954308,  38.411255399912875),
                new Cartesian2D( 90.16703538220418,  38.41136059866693),
                new Cartesian2D( 90.16725865657685,  38.41013618805954),
                new Cartesian2D( 90.16746107640665,  38.40902614307544),
                new Cartesian2D( 90.16122795307462,  38.39773101873203)
        };
        PolygonsSet set2 = new PolygonsSet(1.0e-8, vertices2);
        PolygonsSet set  = (PolygonsSet) new
                RegionFactory<Euclidean2D>().difference(set1.copySelf(),
                                                        set2.copySelf());

        Cartesian2D[][] vertices = set.getVertices();
        Assert.assertTrue(vertices[0][0] != null);
        Assert.assertEquals(1, vertices.length);
    }

    @Test
    public void testTooThinBox() {
        // act/assert
        Assert.assertEquals(0.0,
                            new PolygonsSet(0.0, 0.0, 0.0, 10.3206397147574, TEST_TOLERANCE).getSize(),
                            TEST_TOLERANCE);
    }

    @Test
    public void testWrongUsage() {
        // the following is a wrong usage of the constructor.
        // as explained in the javadoc, the failure is NOT detected at construction
        // time but occurs later on
        PolygonsSet ps = new PolygonsSet(new BSPTree<Euclidean2D>(), TEST_TOLERANCE);
        Assert.assertNotNull(ps);
        try {
            ps.getSize();
            Assert.fail("an exception should have been thrown");
        } catch (NullPointerException npe) {
            // this is expected
        }
    }

    @Test
    public void testIssue1162() {
        // arrange
        PolygonsSet p = new PolygonsSet(TEST_TOLERANCE,
                                                new Cartesian2D(4.267199999996532, -11.928637756014894),
                                                new Cartesian2D(4.267200000026445, -14.12360595809307),
                                                new Cartesian2D(9.144000000273694, -14.12360595809307),
                                                new Cartesian2D(9.144000000233383, -11.928637756020067));

        PolygonsSet w = new PolygonsSet(TEST_TOLERANCE,
                                                new Cartesian2D(2.56735636510452512E-9, -11.933116461089332),
                                                new Cartesian2D(2.56735636510452512E-9, -12.393225665247766),
                                                new Cartesian2D(2.56735636510452512E-9, -27.785625665247778),
                                                new Cartesian2D(4.267200000030211,      -27.785625665247778),
                                                new Cartesian2D(4.267200000030211,      -11.933116461089332));

        // act/assert
        Assert.assertFalse(p.contains(w));
    }

    @Test
    public void testThinRectangle_toleranceLessThanWidth_resultIsAccurate() {
        // if tolerance is smaller than rectangle width, the rectangle is computed accurately

        // arrange
        RegionFactory<Euclidean2D> factory = new RegionFactory<>();
        Cartesian2D pA = new Cartesian2D(0.0,        1.0);
        Cartesian2D pB = new Cartesian2D(0.0,        0.0);
        Cartesian2D pC = new Cartesian2D(1.0 / 64.0, 0.0);
        Cartesian2D pD = new Cartesian2D(1.0 / 64.0, 1.0);

        // if tolerance is smaller than rectangle width, the rectangle is computed accurately
        Hyperplane<Euclidean2D>[] h1 = new Line[] {
            new Line(pA, pB, 1.0 / 256),
            new Line(pB, pC, 1.0 / 256),
            new Line(pC, pD, 1.0 / 256),
            new Line(pD, pA, 1.0 / 256)
        };

        // act
        Region<Euclidean2D> accuratePolygon = factory.buildConvex(h1);

        // assert
        Assert.assertEquals(1.0 / 64.0, accuratePolygon.getSize(), TEST_TOLERANCE);
        GeometryTestUtils.assertPositiveInfinity(new RegionFactory<Euclidean2D>().getComplement(accuratePolygon).getSize());
        Assert.assertEquals(2 * (1.0 + 1.0 / 64.0), accuratePolygon.getBoundarySize(), TEST_TOLERANCE);
    }

    @Test
    public void testThinRectangle_toleranceGreaterThanWidth_resultIsDegenerate() {
        // if tolerance is larger than rectangle width, the rectangle degenerates
        // as of 3.3, its two long edges cannot be distinguished anymore and this part of the test did fail
        // this has been fixed in 3.4 (issue MATH-1174)

        // arrange
        RegionFactory<Euclidean2D> factory = new RegionFactory<>();
        Cartesian2D pA = new Cartesian2D(0.0,        1.0);
        Cartesian2D pB = new Cartesian2D(0.0,        0.0);
        Cartesian2D pC = new Cartesian2D(1.0 / 64.0, 0.0);
        Cartesian2D pD = new Cartesian2D(1.0 / 64.0, 1.0);

        Hyperplane<Euclidean2D>[] h2 = new Line[] {
                new Line(pA, pB, 1.0 / 16),
                new Line(pB, pC, 1.0 / 16),
                new Line(pC, pD, 1.0 / 16),
                new Line(pD, pA, 1.0 / 16)
            };

        // act
        Region<Euclidean2D> degeneratedPolygon = factory.buildConvex(h2);

        // assert
        Assert.assertEquals(0.0, degeneratedPolygon.getSize(), TEST_TOLERANCE);
        Assert.assertTrue(degeneratedPolygon.isEmpty());
    }

    @Test(expected = MathIllegalArgumentException.class)
    public void testInconsistentHyperplanes() {
        // act
        double tolerance = TEST_TOLERANCE;
        new RegionFactory<Euclidean2D>().buildConvex(new Line(new Cartesian2D(0, 0), new Cartesian2D(0, 1), tolerance),
                                                     new Line(new Cartesian2D(1, 1), new Cartesian2D(1, 0), tolerance));
    }

    @Test
    public void testBoundarySimplification() {
        // a simple square will result in a 4 cuts and 5 leafs tree
        PolygonsSet square = new PolygonsSet(TEST_TOLERANCE,
                                             new Cartesian2D(0, 0),
                                             new Cartesian2D(1, 0),
                                             new Cartesian2D(1, 1),
                                             new Cartesian2D(0, 1));
        Cartesian2D[][] squareBoundary = square.getVertices();
        Assert.assertEquals(1, squareBoundary.length);
        Assert.assertEquals(4, squareBoundary[0].length);
        Counter squareCount = new Counter();
        squareCount.count(square);
        Assert.assertEquals(4, squareCount.getInternalNodes());
        Assert.assertEquals(5, squareCount.getLeafNodes());

        // splitting the square in two halves increases the BSP tree
        // with 3 more cuts and 3 more leaf nodes
        SubLine cut = new Line(new Cartesian2D(0.5, 0.5), 0.0, square.getTolerance()).wholeHyperplane();
        PolygonsSet splitSquare = new PolygonsSet(square.getTree(false).split(cut),
                                                  square.getTolerance());
        Counter splitSquareCount = new Counter();
        splitSquareCount.count(splitSquare);
        Assert.assertEquals(squareCount.getInternalNodes() + 3, splitSquareCount.getInternalNodes());
        Assert.assertEquals(squareCount.getLeafNodes()     + 3, splitSquareCount.getLeafNodes());

        // the number of vertices should not change, as the intermediate vertices
        // at (0.0, 0.5) and (1.0, 0.5) induced by the top level horizontal split
        // should be removed during the boundary extraction process
        Cartesian2D[][] splitBoundary = splitSquare.getVertices();
        Assert.assertEquals(1, splitBoundary.length);
        Assert.assertEquals(4, splitBoundary[0].length);
    }

    private static class Counter {

        private int internalNodes;
        private int leafNodes;

        public void count(PolygonsSet polygonsSet) {
            leafNodes     = 0;
            internalNodes = 0;
            polygonsSet.getTree(false).visit(new BSPTreeVisitor<Euclidean2D>() {
                @Override
                public Order visitOrder(BSPTree<Euclidean2D> node) {
                    return Order.SUB_PLUS_MINUS;
                }
                @Override
                public void visitInternalNode(BSPTree<Euclidean2D> node) {
                    ++internalNodes;
                }
                @Override
                public void visitLeafNode(BSPTree<Euclidean2D> node) {
                    ++leafNodes;
                }

            });
        }

        public int getInternalNodes() {
            return internalNodes;
        }

        public int getLeafNodes() {
            return leafNodes;
        }
    }

    private PolygonsSet buildSet(Cartesian2D[][] vertices) {
        ArrayList<SubHyperplane<Euclidean2D>> edges = new ArrayList<>();
        for (int i = 0; i < vertices.length; ++i) {
            int l = vertices[i].length;
            for (int j = 0; j < l; ++j) {
                edges.add(buildSegment(vertices[i][j], vertices[i][(j + 1) % l]));
            }
        }
        return new PolygonsSet(edges, TEST_TOLERANCE);
    }

    private SubHyperplane<Euclidean2D> buildLine(Cartesian2D start, Cartesian2D end) {
        return new Line(start, end, TEST_TOLERANCE).wholeHyperplane();
    }

    private double intersectionAbscissa(Line l0, Line l1) {
        Cartesian2D p = l0.intersection(l1);
        return (l0.toSubSpace(p)).getX();
    }

    private SubHyperplane<Euclidean2D> buildHalfLine(Cartesian2D start, Cartesian2D end,
                                                     boolean startIsVirtual) {
        Line   line  = new Line(start, end, TEST_TOLERANCE);
        double lower = startIsVirtual ? Double.NEGATIVE_INFINITY : (line.toSubSpace(start)).getX();
        double upper = startIsVirtual ? (line.toSubSpace(end)).getX() : Double.POSITIVE_INFINITY;
        return new SubLine(line, new IntervalsSet(lower, upper, TEST_TOLERANCE));
    }

    private SubHyperplane<Euclidean2D> buildSegment(Cartesian2D start, Cartesian2D end) {
        Line   line  = new Line(start, end, TEST_TOLERANCE);
        double lower = (line.toSubSpace(start)).getX();
        double upper = (line.toSubSpace(end)).getX();
        return new SubLine(line, new IntervalsSet(lower, upper, TEST_TOLERANCE));
    }

    private void checkPoints(Region.Location expected, PolygonsSet poly, Cartesian2D ... points) {
        for (int i = 0; i < points.length; ++i) {
            Assert.assertEquals("Incorrect location for " + points[i], expected, poly.checkPoint(points[i]));
        }
    }

    /** Asserts that the two arrays of vertex loops have equivalent content.
     * @param expectedLoops
     * @param actualLoops
     */
    private void checkVertexLoopsEquivalent(Cartesian2D[][] expectedLoops, Cartesian2D[][] actualLoops) {
        Assert.assertEquals("Expected vertices array to have length of " + expectedLoops.length + " but was " + actualLoops.length,
                expectedLoops.length, actualLoops.length);

        // go through each loop in the expected array and try to find a match in the actual array
        for (Cartesian2D[] expectedLoop : expectedLoops) {
            boolean foundMatch = false;
            for (Cartesian2D[] actualLoop : actualLoops) {
                if (vertexLoopsEquivalent(expectedLoop, actualLoop, TEST_TOLERANCE)) {
                    foundMatch = true;
                    break;
                }
            }

            if (!foundMatch) {
                StringBuilder sb = new StringBuilder();
                for (Cartesian2D[] actualLoop : actualLoops) {
                    sb.append(Arrays.toString(actualLoop));
                    sb.append(", ");
                }
                if (sb.length() > 0) {
                    sb.delete(sb.length() - 2, sb.length());
                }
                Assert.fail("Failed to find vertex loop " + Arrays.toString(expectedLoop) + " in loop array [" +
                        sb.toString() + "].");
            }
        }
    }

    /** Returns true if the two sets of vertices can be considered equivalent using the given
     * tolerance. For open loops, (i.e. ones that start with null) this means that the two loops
     * must have the exact same elements in the exact same order. For closed loops, equivalent
     * means that one of the loops can be rotated to match the other (e.g. [3, 1, 2] is equivalent
     * to [1, 2, 3]).
     * @param a
     * @param b
     * @param tolerance
     * @return
     */
    private boolean vertexLoopsEquivalent(Cartesian2D[] a, Cartesian2D[] b, double tolerance) {
        if (a.length == b.length) {
            if (a.length < 1) {
                // the loops are empty
                return true;
            }
            if (a[0] == null || b[0] == null) {
                // at least one of the loops is unclosed, so there is only one
                // possible sequence that could match
                return vertexLoopsEqual(a, 0, b, 0, tolerance);
            }
            else {
                // the loops are closed so they could be equivalent but
                // start at different vertices
                for (int i=0; i<a.length; ++i) {
                    if (vertexLoopsEqual(a, 0, b, i, tolerance)) {
                        return true;
                    }
                }
            }
        }

        return false;
    }

    /** Returns true if the two vertex loops have the same elements, starting
     * from the given indices and allowing loop-around.
     * @param a
     * @param aStartIdx
     * @param b
     * @param bStartIdx
     * @param tolerance
     * @return
     */
    private boolean vertexLoopsEqual(Cartesian2D[] a, int aStartIdx,
            Cartesian2D[] b, int bStartIdx, double tolerance) {

        int len = a.length;

        Cartesian2D ptA;
        Cartesian2D ptB;
        for (int i=0; i<len; ++i) {
            ptA = a[(i + aStartIdx) % len];
            ptB = b[(i + bStartIdx) % len];

            if (!((ptA == null && ptB == null) ||
                    (Precision.equals(ptA.getX(), ptB.getX(), tolerance) &&
                     Precision.equals(ptA.getY(), ptB.getY(), tolerance)))) {
                return false;
            }
        }

        return true;
    }
}<|MERGE_RESOLUTION|>--- conflicted
+++ resolved
@@ -484,17 +484,7 @@
             new Cartesian2D(30.0, 32.0),
             new Cartesian2D(34.0, 20.0));
 
-<<<<<<< HEAD
-        Cartesian2D[] loop = vertices[0];
-        Assert.assertEquals(5, loop.length);
-        Assert.assertEquals(null, loop[0]);
-        checkPointsEqual(new Cartesian2D(0, 1), loop[1], tolerance);
-        checkPointsEqual(new Cartesian2D(0, 0), loop[2], tolerance);
-        checkPointsEqual(new Cartesian2D(1, 0), loop[3], tolerance);
-        checkPointsEqual(new Cartesian2D(1, 1), loop[4], tolerance);
-=======
         checkVertexLoopsEquivalent(vertices, set.getVertices());
->>>>>>> 8f88dcfc
     }
 
     @Test
