--- conflicted
+++ resolved
@@ -46,21 +46,18 @@
     <commons.automatic.module.name>org.apache.commons.math4.examples</commons.automatic.module.name>
     <!-- Workaround to avoid duplicating config files. -->
     <math.parent.dir>${basedir}/..</math.parent.dir>
-    <math.jira.component>examples</math.jira.component>
 
-    <math.imaging.version>1.0-alpha3</math.imaging.version>
+    <math.version>4.0-SNAPSHOT</math.version>
     <math.picocli.version>3.9.5</math.picocli.version>
-<<<<<<< HEAD
-=======
     <math.rng.version>1.4</math.rng.version>
     <math.geometry.version>1.0</math.geometry.version>
     <math.imaging.version>1.0-alpha3</math.imaging.version>
     <math.slf4j.version>1.7.32</math.slf4j.version>
->>>>>>> d1633351
 
     <!-- Disable JApiCmp failures (but keep the report). The examples API is allowed to change. -->
     <commons.japicmp.breakBuildOnBinaryIncompatibleModifications>false</commons.japicmp.breakBuildOnBinaryIncompatibleModifications>
     <commons.japicmp.breakBuildOnSourceIncompatibleModifications>false</commons.japicmp.breakBuildOnSourceIncompatibleModifications>
+    <math.jira.component>examples</math.jira.component>
   </properties>
 
   <dependencyManagement>
@@ -69,7 +66,7 @@
       <dependency>
         <groupId>org.apache.commons</groupId>
         <artifactId>commons-math4-neuralnet</artifactId>
-        <version>${project.version}</version>
+        <version>${math.version}</version>
       </dependency>
 
       <dependency>
@@ -87,7 +84,25 @@
       <dependency>
         <groupId>org.apache.commons</groupId>
         <artifactId>commons-math4-legacy</artifactId>
-        <version>${project.version}</version>
+        <version>${math.version}</version>
+      </dependency>
+
+      <dependency>
+        <groupId>org.apache.commons</groupId>
+        <artifactId>commons-rng-client-api</artifactId>
+        <version>${math.rng.version}</version>
+      </dependency>
+
+      <dependency>
+        <groupId>org.apache.commons</groupId>
+        <artifactId>commons-rng-simple</artifactId>
+        <version>${math.rng.version}</version>
+      </dependency>
+
+      <dependency>
+        <groupId>org.apache.commons</groupId>
+        <artifactId>commons-geometry-euclidean</artifactId>
+        <version>${math.geometry.version}</version>
       </dependency>
 
       <dependency>
@@ -110,6 +125,22 @@
 
     </dependencies>
   </dependencyManagement>
+
+  <build>
+
+    <pluginManagement>
+
+      <plugins>
+        <plugin>
+          <groupId>org.codehaus.mojo</groupId>
+          <artifactId>exec-maven-plugin</artifactId>
+          <version>1.6.0</version>
+        </plugin>
+      </plugins>
+
+    </pluginManagement>
+
+  </build>
 
   <profiles>
     <profile>
