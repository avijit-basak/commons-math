<?xml version="1.0"?>
<!--
   Licensed to the Apache Software Foundation (ASF) under one or more
   contributor license agreements.  See the NOTICE file distributed with
   this work for additional information regarding copyright ownership.
   The ASF licenses this file to You under the Apache License, Version 2.0
   (the "License"); you may not use this file except in compliance with
   the License.  You may obtain a copy of the License at

       http://www.apache.org/licenses/LICENSE-2.0

   Unless required by applicable law or agreed to in writing, software
   distributed under the License is distributed on an "AS IS" BASIS,
   WITHOUT WARRANTIES OR CONDITIONS OF ANY KIND, either express or implied.
   See the License for the specific language governing permissions and
   limitations under the License.
-->
<project xmlns="http://maven.apache.org/POM/4.0.0" xmlns:xsi="http://www.w3.org/2001/XMLSchema-instance" xsi:schemaLocation="http://maven.apache.org/POM/4.0.0 http://maven.apache.org/maven-v4_0_0.xsd">
  <modelVersion>4.0.0</modelVersion>
  <parent>
    <groupId>org.apache.commons</groupId>
    <artifactId>commons-parent</artifactId>
    <version>48</version>
  </parent>
  <groupId>org.apache.commons</groupId>
  <artifactId>commons-math4</artifactId>
  <version>4.0-SNAPSHOT</version>
  <name>Apache Commons Math</name>
  <description>The Apache Commons Math project is a library of lightweight, self-contained mathematics and statistics components addressing the most common practical problems not immediately available in the Java programming language or commons-lang.</description>
  <url>http://commons.apache.org/proper/commons-math/</url>
  <inceptionYear>2003</inceptionYear>

<<<<<<< HEAD
  <properties>
    <!-- Do not change: "math" is the name of the component even if the
         name of the base package evolves with major release numbers
         (see "commons.osgi.symbolicName", below). -->
    <!-- TODO: when releasing 4.0, the properties below need to be updated, and
         the 3.x release artifacts need to be put int commons.release.3  -->
    <commons.componentid>math4</commons.componentid>
    <commons.module.name>org.apache.commons.math4</commons.module.name>
    <!-- This value must reflect the current name of the base package. -->
    <commons.osgi.symbolicName>org.apache.commons.math4</commons.osgi.symbolicName>
    <!-- do not use snapshot suffix here -->
    <commons.release.version>3.4.1</commons.release.version>
    <commons.release.desc>(requires Java 1.5+)</commons.release.desc>
    <!-- <commons.rc.version>RC1</commons.rc.version> -->
    <commons.binary.suffix>-bin</commons.binary.suffix>

    <commons.release.2.version>2.2</commons.release.2.version>
    <!-- override parent name, because 2.2 uses different artifactId -->
    <commons.release.2.name>commons-math-${commons.release.2.version}</commons.release.2.name>
    <commons.release.2.desc>(requires Java 1.5+)</commons.release.2.desc>
    <commons.release.2.binary.suffix></commons.release.2.binary.suffix>

    <commons.jira.id>MATH</commons.jira.id>
    <commons.jira.pid>12310485</commons.jira.pid>
    <commons.encoding>UTF-8</commons.encoding>
    <maven.compiler.source>1.8</maven.compiler.source>
    <maven.compiler.target>1.8</maven.compiler.target>
    <math.pmd.version>3.8</math.pmd.version>
    <math.findbugs.version>3.0.4</math.findbugs.version>
    <math.checkstyle.version>2.17</math.checkstyle.version>
    <math.clirr.version>2.8</math.clirr.version>
    <math.mathjax.version>2.7.2</math.mathjax.version>

    <commons.site.path>math</commons.site.path>
    <commons.scmPubUrl>https://svn.apache.org/repos/infra/websites/production/commons/content/proper/commons-math</commons.scmPubUrl>
    <commons.scmPubCheckoutDirectory>site-content</commons.scmPubCheckoutDirectory>

    <!-- Temporary fix to replace svn-based build number with git-based build number -->
    <buildnumber.skip>true</buildnumber.skip>
    <math.jgit.buildnumber.version>1.2.11</math.jgit.buildnumber.version>
    <implementation.build>${git.revision}; ${maven.build.timestamp}</implementation.build>

    <!-- Override default buildNumber timestamp format, needed for coveralls plugin -->
    <maven.buildNumber.timestampFormat>{0,date,yyyy-MM-dd HH:mm:ssZ}</maven.buildNumber.timestampFormat>

    <!-- JMH Benchmark related properties, version, target compiler and name of the benchmarking uber jar. -->
    <jmh.version>1.13</jmh.version>
    <uberjar.name>benchmarks</uberjar.name>
    <!-- Java8+ requires additional Javadoc qualifier for MathJax (default to empty). -->
    <allowscript.javadoc.qualifier></allowscript.javadoc.qualifier>
    <!-- MathJax requires additional Javadoc qualifier for Java8+ -->
    <!-- default to empty for earlier versions of Java -->
    <doclint.javadoc.qualifier></doclint.javadoc.qualifier>
  </properties>
=======
  <issueManagement>
    <system>jira</system>
    <url>https://issues.apache.org/jira/browse/MATH</url>
  </issueManagement>
>>>>>>> f78d3157

  <scm>
    <connection>scm:git:http://gitbox.apache.org/repos/asf/commons-math.git</connection>
    <developerConnection>scm:git:https://gitbox.apache.org/repos/asf/commons-math.git</developerConnection>
    <url>https://gitbox.apache.org/repos/asf?p=commons-math.git</url>
  </scm>

  <issueManagement>
    <system>jira</system>
    <url>http://issues.apache.org/jira/browse/MATH</url>
  </issueManagement>

  <distributionManagement>
    <site>
      <id>apache.website</id>
      <name>Apache Commons Site</name>
      <url>scm:svn:https://svn.apache.org/repos/infra/websites/production/commons/content/proper/commons-math/</url>
    </site>
  </distributionManagement>

  <dependencies>
    <dependency>
      <groupId>org.apache.commons</groupId>
      <artifactId>commons-statistics-distribution</artifactId>
      <version>0.1-SNAPSHOT</version>
    </dependency>

    <dependency>
      <groupId>org.apache.commons</groupId>
      <artifactId>commons-numbers-core</artifactId>
      <version>1.0-SNAPSHOT</version>
    </dependency>

    <dependency>
      <groupId>org.apache.commons</groupId>
      <artifactId>commons-numbers-complex</artifactId>
      <version>1.0-SNAPSHOT</version>
    </dependency>

    <dependency>
      <groupId>org.apache.commons</groupId>
      <artifactId>commons-numbers-complex-streams</artifactId>
      <version>1.0-SNAPSHOT</version>
    </dependency>

    <dependency>
      <groupId>org.apache.commons</groupId>
      <artifactId>commons-numbers-gamma</artifactId>
      <version>1.0-SNAPSHOT</version>
    </dependency>

    <dependency>
      <groupId>org.apache.commons</groupId>
      <artifactId>commons-numbers-combinatorics</artifactId>
      <version>1.0-SNAPSHOT</version>
    </dependency>

    <dependency>
      <groupId>org.apache.commons</groupId>
      <artifactId>commons-numbers-arrays</artifactId>
      <version>1.0-SNAPSHOT</version>
    </dependency>

    <dependency>
      <groupId>org.apache.commons</groupId>
      <artifactId>commons-numbers-angle</artifactId>
      <version>1.0-SNAPSHOT</version>
    </dependency>

    <dependency>
      <groupId>org.apache.commons</groupId>
      <artifactId>commons-numbers-rootfinder</artifactId>
      <version>1.0-SNAPSHOT</version>
    </dependency>

    <dependency>
      <groupId>org.apache.commons</groupId>
      <artifactId>commons-rng-client-api</artifactId>
      <version>1.1</version>
    </dependency>

    <dependency>
      <groupId>org.apache.commons</groupId>
      <artifactId>commons-rng-simple</artifactId>
      <version>1.1</version>
    </dependency>

    <dependency>
      <groupId>org.apache.commons</groupId>
      <artifactId>commons-rng-sampling</artifactId>
      <version>1.1</version>
    </dependency>

    <dependency>
      <groupId>org.openjdk.jmh</groupId>
      <artifactId>jmh-core</artifactId>
      <version>${jmh.version}</version>
      <scope>test</scope>
    </dependency>

    <dependency>
      <groupId>org.openjdk.jmh</groupId>
      <artifactId>jmh-generator-annprocess</artifactId>
      <version>${jmh.version}</version>
      <scope>test</scope>
    </dependency>

    <dependency>
      <groupId>junit</groupId>
      <artifactId>junit</artifactId>
      <version>4.11</version>
      <scope>test</scope>
    </dependency>
  </dependencies>

  <build>
      <plugins>
        <plugin>
          <groupId>org.apache.maven.plugins</groupId>
          <artifactId>maven-surefire-plugin</artifactId>
            <configuration>
            <!-- Fix for OpenJDK 8 now validating class-path attributes in Jar manifests. -->
            <!-- See https://bugs.debian.org/cgi-bin/bugreport.cgi?bug=912333#63 -->
            <useSystemClassLoader>false</useSystemClassLoader>
              <includes>
                <include>**/*Test.java</include>
                <include>**/*TestBinary.java</include>
                <include>**/*TestPermutations.java</include>
              </includes>
              <excludes>
                <exclude>**/*AbstractTest.java</exclude>
              </excludes>
          </configuration>
        </plugin>
        <plugin>
          <artifactId>maven-assembly-plugin</artifactId>
          <configuration>
            <descriptors>
              <descriptor>src/assembly/src.xml</descriptor>
              <descriptor>src/assembly/bin.xml</descriptor>
            </descriptors>
            <!-- There are a lot of long file names. Suppress the warnings. -->
            <tarLongFileMode>gnu</tarLongFileMode>
          </configuration>
        </plugin>
        <plugin>
          <groupId>org.codehaus.mojo</groupId>
          <artifactId>clirr-maven-plugin</artifactId>
          <version>${math.clirr.version}</version>
          <configuration>
            <minSeverity>${minSeverity}</minSeverity>
            <ignoredDifferencesFile>${basedir}/clirr-ignored.xml</ignoredDifferencesFile>
          </configuration>
          <executions>
            <execution>
              <goals>
              </goals>
            </execution>
          </executions>
        </plugin>
      <plugin>
        <artifactId>maven-pmd-plugin</artifactId>
        <version>${math.pmd.version}</version>
        <configuration>
          <targetJdk>${maven.compiler.target}</targetJdk>
          <skipEmptyReport>false</skipEmptyReport>
          <rulesets>
            <ruleset>${basedir}/pmd-ruleset.xml</ruleset>
          </rulesets>
        </configuration>
      </plugin>
      <plugin>
        <groupId>org.apache.maven.plugins</groupId>
        <artifactId>maven-scm-publish-plugin</artifactId>
        <configuration>
          <ignorePathsToDelete>
            <ignorePathToDelete>javadocs</ignorePathToDelete>
          </ignorePathsToDelete>
        </configuration>
      </plugin>

      <plugin>
        <artifactId>maven-antrun-plugin</artifactId>
        <executions>
          <execution>
            <phase>package</phase>
            <configuration>
              <target>
                <jar destfile="${project.build.directory}/${project.artifactId}-${project.version}-tools.jar">
                  <metainf dir="${basedir}" includes="NOTICE.txt,LICENSE.txt" />
                  <manifest>
                    <attribute name="Specification-Title" value="${project.name} Tools" />
                    <attribute name="Implementation-Title" value="${project.name} Tools" />
                    <attribute name="Implementation-Vendor" value="${project.organization.name}" />
                    <attribute name="Implementation-Version" value="${project.version}" />
                    <attribute name="Implementation-Vendor-Id" value="org.apache" />
                    <attribute name="Implementation-Build" value="${implementation.build}"/>
                    <attribute name="X-Compile-Source-JDK" value="${maven.compiler.source}" />
                    <attribute name="X-Compile-Target-JDK" value="${maven.compiler.target}" />
                  </manifest>
                  <fileset dir="${project.build.directory}/test-classes"
                           includes="org/apache/commons/math4/PerfTestUtils*" />
                </jar>
              </target>
            </configuration>
            <goals>
              <goal>run</goal>
            </goals>
          </execution>
        </executions>
      </plugin>
      <!--  Attaches the commons-math4 tools JAR to the Maven lifecycle
            to ensure they will be signed and deployed as normal -->
      <plugin>
        <groupId>org.codehaus.mojo</groupId>
        <artifactId>build-helper-maven-plugin</artifactId>
        <version>1.7</version>
        <executions>
          <execution>
            <id>attach-artifacts</id>
            <phase>package</phase>
            <goals>
              <goal>attach-artifact</goal>
            </goals>
            <configuration>
              <artifacts>
                <artifact>
                  <file>${project.build.directory}/${project.artifactId}-${project.version}-tools.jar</file>
                  <type>jar</type>
                  <classifier>tools</classifier>
                </artifact>
              </artifacts>
            </configuration>
          </execution>
        </executions>
      </plugin>
      <!--  MathJax -->
      <plugin>
        <groupId>org.apache.maven.plugins</groupId>
        <artifactId>maven-javadoc-plugin</artifactId>
        <configuration>
          <!-- Enable MathJax -->
          <additionalOptions>-Xdoclint:all --allow-script-in-comments -header '&lt;script type="text/javascript" src="https://cdnjs.cloudflare.com/ajax/libs/mathjax/${math.mathjax.version}/MathJax.js?config=TeX-AMS-MML_HTMLorMML"&gt;&lt;/script&gt;'</additionalOptions>
          <!-- <aggregate>true</aggregate> -->
        </configuration>
      </plugin>
      <plugin>
        <groupId>org.apache.rat</groupId>
        <artifactId>apache-rat-plugin</artifactId>
        <version>${commons.rat.version}</version>
        <configuration>
        <!--
          Needed for command-line access, e.g mvn apache-rat:rat and mvn apache-rat:check
          Below should agree with config in <reporting> section, so the site
          gets consistent output.
        -->
           <excludes>

            <!-- MANIFEST files cannot have any comments, so we can't put license header -->
            <exclude>src/test/maxima/special/RealFunctionValidation/MANIFEST.txt</exclude>

            <!-- the following are test data files with specific syntax that cannot include
                 Apache header (and the contained data is public, it is not owned by Apache) -->
            <exclude>src/test/resources/org/apache/commons/math4/distribution/testData.txt</exclude>
            <exclude>src/test/resources/org/apache/commons/math4/random/emptyFile.txt</exclude>
            <exclude>src/test/resources/org/apache/commons/math4/stat/data/PiDigits.txt</exclude>
            <exclude>src/test/resources/org/apache/commons/math4/stat/data/NumAcc3.txt</exclude>
            <exclude>src/test/resources/org/apache/commons/math4/stat/data/Lew.txt</exclude>
            <exclude>src/test/resources/org/apache/commons/math4/stat/data/NumAcc2.txt</exclude>
            <exclude>src/test/resources/org/apache/commons/math4/stat/data/NumAcc1.txt</exclude>
            <exclude>src/test/resources/org/apache/commons/math4/stat/data/Lottery.txt</exclude>
            <exclude>src/test/resources/org/apache/commons/math4/stat/data/NumAcc4.txt</exclude>
            <exclude>src/test/resources/org/apache/commons/math4/stat/data/Michelso.txt</exclude>
            <exclude>src/test/resources/org/apache/commons/math4/stat/data/Mavro.txt</exclude>
            <exclude>src/test/resources/org/apache/commons/math4/geometry/euclidean/threed/issue-1211.bsp</exclude>
            <exclude>src/test/resources/org/apache/commons/math4/geometry/euclidean/threed/pentomino-N-bad-orientation.ply</exclude>
            <exclude>src/test/resources/org/apache/commons/math4/geometry/euclidean/threed/pentomino-N-hole.ply</exclude>
            <exclude>src/test/resources/org/apache/commons/math4/geometry/euclidean/threed/pentomino-N-out-of-plane.ply</exclude>
            <exclude>src/test/resources/org/apache/commons/math4/geometry/euclidean/threed/pentomino-N-too-close.ply</exclude>
            <exclude>src/test/resources/org/apache/commons/math4/geometry/euclidean/threed/pentomino-N.ply</exclude>

            <!-- direction numbers for Sobol generation from Frances Y. Kuo and Stephen Joe,
                 available under a BSD-style license (see LICENSE.txt) -->
            <exclude>src/main/resources/assets/org/apache/commons/math4/random/new-joe-kuo-6.21201</exclude>

            <!-- text file explaining reference to a public domain image -->
            <exclude>src/userguide/resources/references.txt</exclude>

            <!-- version 0.8 of apache-rat-plugin does not exclude properly
                 some default development tools files (see RAT-126) -->
            <exclude>bin/**</exclude>
            <exclude>.gitignore</exclude>
            <exclude>.git/**</exclude>
            <exclude>.checkstyle</exclude>
            <exclude>.ekstazi/**</exclude>

          </excludes>
        </configuration>
      </plugin>
    </plugins>
  </build>

  <reporting>
    <plugins>
      <plugin>
        <groupId>org.apache.maven.plugins</groupId>
        <artifactId>maven-changes-plugin</artifactId>
        <version>${commons.changes.version}</version>
        <configuration>
          <issueLinkTemplatePerSystem>
            <default>%URL%/%ISSUE%</default>
          </issueLinkTemplatePerSystem>
          <!--  Add sample JIRA report - 'mvn changes:jira-report' or 'mvn site' -->
          <onlyCurrentVersion>false</onlyCurrentVersion>
          <columnNames>Fix Version,Key,Summary,Type,Resolution,Status</columnNames>
          <!-- Sort cols have to be reversed in JIRA 4 -->
          <sortColumnNames>Key DESC,Type,Fix Version DESC</sortColumnNames>
          <resolutionIds>Fixed</resolutionIds>
          <statusIds>Resolved,Closed</statusIds>
          <!-- Don't include sub-task -->
          <typeIds>Bug,New Feature,Task,Improvement,Wish,Test</typeIds>
          <fixVersionIds>${commons.release.version}</fixVersionIds>
          <!-- The default is 100 -->
          <maxEntries>100</maxEntries>
        </configuration>
        <reportSets>
          <reportSet>
            <reports>
              <report>changes-report</report>
              <report>jira-report</report>
            </reports>
          </reportSet>
        </reportSets>
      </plugin>
      <plugin>
        <groupId>org.apache.rat</groupId>
        <artifactId>apache-rat-plugin</artifactId>
        <version>${commons.rat.version}</version>
        <configuration>
        <!--
          Needed for command-line access, e.g mvn apache-rat:rat and mvn apache-rat:check
          Below should agree with config in <build> section, so the site
          gets consistent output.
        -->
           <excludes>

            <!-- MANIFEST files cannot have any comments, so we can't put license header -->
            <exclude>src/test/maxima/special/RealFunctionValidation/MANIFEST.txt</exclude>

            <!-- the following are test data files with specific syntax that cannot include
                 Apache header (and the contained data is public, it is not owned by Apache) -->
            <exclude>src/test/resources/org/apache/commons/math4/distribution/testData.txt</exclude>
            <exclude>src/test/resources/org/apache/commons/math4/random/emptyFile.txt</exclude>
            <exclude>src/test/resources/org/apache/commons/math4/stat/data/PiDigits.txt</exclude>
            <exclude>src/test/resources/org/apache/commons/math4/stat/data/NumAcc3.txt</exclude>
            <exclude>src/test/resources/org/apache/commons/math4/stat/data/Lew.txt</exclude>
            <exclude>src/test/resources/org/apache/commons/math4/stat/data/NumAcc2.txt</exclude>
            <exclude>src/test/resources/org/apache/commons/math4/stat/data/NumAcc1.txt</exclude>
            <exclude>src/test/resources/org/apache/commons/math4/stat/data/Lottery.txt</exclude>
            <exclude>src/test/resources/org/apache/commons/math4/stat/data/NumAcc4.txt</exclude>
            <exclude>src/test/resources/org/apache/commons/math4/stat/data/Michelso.txt</exclude>
            <exclude>src/test/resources/org/apache/commons/math4/stat/data/Mavro.txt</exclude>
            <exclude>src/test/resources/org/apache/commons/math4/geometry/euclidean/threed/issue-1211.bsp</exclude>
            <exclude>src/test/resources/org/apache/commons/math4/geometry/euclidean/threed/pentomino-N-bad-orientation.ply</exclude>
            <exclude>src/test/resources/org/apache/commons/math4/geometry/euclidean/threed/pentomino-N-hole.ply</exclude>
            <exclude>src/test/resources/org/apache/commons/math4/geometry/euclidean/threed/pentomino-N-out-of-plane.ply</exclude>
            <exclude>src/test/resources/org/apache/commons/math4/geometry/euclidean/threed/pentomino-N-too-close.ply</exclude>
            <exclude>src/test/resources/org/apache/commons/math4/geometry/euclidean/threed/pentomino-N.ply</exclude>

            <!-- direction numbers for Sobol generation from Frances Y. Kuo and Stephen Joe,
                 available under a BSD-style license (see LICENSE.txt) -->
            <exclude>src/main/resources/assets/org/apache/commons/math4/random/new-joe-kuo-6.21201</exclude>

            <!-- text file explaining reference to a public domain image -->
            <exclude>src/userguide/resources/references.txt</exclude>

            <!-- version 0.8 of apache-rat-plugin does not exclude properly
                 some default development tools files (see RAT-126) -->
            <exclude>bin/**</exclude>
            <exclude>.gitignore</exclude>
            <exclude>.git/**</exclude>
            <exclude>.checkstyle</exclude>
            <exclude>.ekstazi/**</exclude>

          </excludes>
        </configuration>
      </plugin>
      <plugin>
        <groupId>org.codehaus.mojo</groupId>
        <artifactId>findbugs-maven-plugin</artifactId>
        <version>${math.findbugs.version}</version>
        <configuration>
          <threshold>Normal</threshold>
          <effort>Default</effort>
          <excludeFilterFile>${basedir}/findbugs-exclude-filter.xml</excludeFilterFile>
       </configuration>
      </plugin>
      <plugin>
        <groupId>org.apache.maven.plugins</groupId>
        <artifactId>maven-checkstyle-plugin</artifactId>
        <version>${math.checkstyle.version}</version>
        <configuration>
          <configLocation>${basedir}/checkstyle.xml</configLocation>
          <enableRulesSummary>false</enableRulesSummary>
          <includeResources>false</includeResources>
          <headerLocation>${basedir}/license-header.txt</headerLocation>
        </configuration>
        <reportSets>
          <reportSet>
            <reports>
              <report>checkstyle</report>
            </reports>
          </reportSet>
        </reportSets>
      </plugin>
      <plugin>
        <groupId>org.codehaus.mojo</groupId>
        <artifactId>clirr-maven-plugin</artifactId>
        <version>${math.clirr.version}</version>
        <configuration>
          <minSeverity>${minSeverity}</minSeverity>
          <ignoredDifferencesFile>${basedir}/clirr-ignored.xml</ignoredDifferencesFile>
         </configuration>
      </plugin>
      <plugin>
        <artifactId>maven-pmd-plugin</artifactId>
        <version>${math.pmd.version}</version>
        <configuration>
          <targetJdk>${maven.compiler.target}</targetJdk>
          <skipEmptyReport>false</skipEmptyReport>
          <rulesets>
            <ruleset>${basedir}/pmd-ruleset.xml</ruleset>
          </rulesets>
        </configuration>
        <reportSets>
          <reportSet>
            <reports>
              <report>pmd</report>
              <!-- As of 3.x series, the cpd report sees (correctly) numerous duplications -->
              <!-- This is due to packages being renamed, and the old name still needs to be -->
              <!-- available for compatibility. They will be removed in 4.0 -->
              <!-- So we temporarily disable the CPD report -->
              <!-- <report>cpd</report> -->
            </reports>
          </reportSet>
        </reportSets>
      </plugin>
      <!--  MathJax -->
      <plugin>
        <groupId>org.apache.maven.plugins</groupId>
        <artifactId>maven-javadoc-plugin</artifactId>
        <configuration>
          <additionalOptions>-Xdoclint:all --allow-script-in-comments -header '&lt;script type="text/javascript" src="https://cdnjs.cloudflare.com/ajax/libs/mathjax/${math.mathjax.version}/MathJax.js?config=TeX-AMS-MML_HTMLorMML"&gt;&lt;/script&gt;'</additionalOptions>
        </configuration>
      </plugin>
    </plugins>
  </reporting>

  <profiles>
    <profile>
      <id>jgit-buildnumber</id>
      <activation>
        <file>
          <exists>.git</exists>
        </file>
      </activation>
      <build>
        <plugins>
          <plugin>
            <groupId>org.bidib.buildnumber</groupId>
            <artifactId>maven-jgit-buildnumber-plugin</artifactId>
            <version>${math.jgit.buildnumber.version}</version>
            <executions>
              <execution>
                <phase>generate-resources</phase>
                <goals>
                  <goal>extract-buildnumber</goal>
                </goals>
              </execution>
            </executions>
            <configuration>
            </configuration>
          </plugin>
        </plugins>
      </build>
    </profile>
    <profile>
      <id>setup-checkout</id>
      <activation>
        <file>
          <missing>site-content</missing>
        </file>
      </activation>
      <build>
        <plugins>
          <plugin>
            <groupId>org.apache.maven.plugins</groupId>
            <artifactId>maven-antrun-plugin</artifactId>
            <version>1.7</version>
            <executions>
              <execution>
                <id>prepare-checkout</id>
                <phase>pre-site</phase>
                <goals>
                  <goal>run</goal>
                </goals>
                <configuration>
                  <tasks>
                    <exec executable="svn">
                      <arg line="checkout --depth immediates ${commons.scmPubUrl} ${commons.scmPubCheckoutDirectory}" />
                    </exec>

                    <exec executable="svn">
                      <arg line="update --set-depth exclude ${commons.scmPubCheckoutDirectory}/javadocs" />
                    </exec>

                    <pathconvert pathsep=" " property="dirs">
                      <dirset dir="${commons.scmPubCheckoutDirectory}" includes="*" />
                    </pathconvert>
                    <exec executable="svn">
                      <arg line="update --set-depth infinity ${dirs}" />
                    </exec>
                  </tasks>
                </configuration>
              </execution>
            </executions>
          </plugin>
        </plugins>
      </build>
    </profile>
    <!-- Ekstazi (www.ekstazi.org) profile to optimize regression testing -->
    <profile>
      <id>ekstazi</id>
      <activation>
        <property>
          <name>ekstazi</name>
        </property>
      </activation>
      <build>
        <plugins>
          <plugin>
            <groupId>org.ekstazi</groupId>
            <artifactId>ekstazi-maven-plugin</artifactId>
            <version>4.4.0</version>
            <configuration>
              <forcefailing>true</forcefailing>
            </configuration>
            <executions>
              <execution>
                <id>ekstazi</id>
                <goals>
                  <goal>select</goal>
                  <goal>restore</goal>
                </goals>
              </execution>
            </executions>
          </plugin>
          <plugin>
            <groupId>org.apache.maven.plugins</groupId>
            <artifactId>maven-surefire-plugin</artifactId>
            <configuration>
              <excludesFile>${java.io.tmpdir}/${user.name}EkstaziExcludes</excludesFile>
            </configuration>
          </plugin>
        </plugins>
      </build>
    </profile>

    <profile>
      <id>travis</id>
      <activation>
        <property>
          <name>env.TRAVIS</name>
          <value>true</value>
        </property>
      </activation>
      <build>
        <plugins>
          <plugin>
            <groupId>org.jacoco</groupId>
            <artifactId>jacoco-maven-plugin</artifactId>
            <version>${commons.jacoco.version}</version>
            <executions>
              <execution>
                <id>prepare-agent</id>
                <goals>
                  <goal>prepare-agent</goal>
                </goals>
              </execution>
            </executions>
          </plugin>
          <plugin>
            <groupId>org.eluder.coveralls</groupId>
            <artifactId>coveralls-maven-plugin</artifactId>
            <version>3.1.0</version>
          </plugin>
        </plugins>
      </build>
    </profile>

    <profile>
      <id>benchmark</id>
      <properties>
        <skipTests>true</skipTests>
        <benchmark>org.apache</benchmark>
      </properties>

      <build>
        <plugins>
          <plugin>
            <groupId>org.apache.maven.plugins</groupId>
            <artifactId>maven-compiler-plugin</artifactId>
            <version>3.1</version>
            <configuration>
              <compilerVersion>${maven.compiler.target}</compilerVersion>
              <source>${maven.compiler.target}</source>
              <target>${maven.compiler.target}</target>
            </configuration>
          </plugin>
          <plugin>
            <groupId>org.codehaus.mojo</groupId>
            <artifactId>exec-maven-plugin</artifactId>
            <executions>
              <execution>
                <id>benchmark</id>
                <phase>test</phase>
                <goals>
                  <goal>exec</goal>
                </goals>
                <configuration>
                  <classpathScope>test</classpathScope>
                  <executable>java</executable>
                  <arguments>
                    <argument>-classpath</argument>
                    <classpath/>
                    <argument>org.openjdk.jmh.Main</argument>
                    <argument>-rf</argument>
                    <argument>json</argument>
                    <argument>-rff</argument>
                    <argument>target/jmh-result.${benchmark}.json</argument>
                    <argument>${benchmark}</argument>
                  </arguments>
                </configuration>
              </execution>
            </executions>
          </plugin>
        </plugins>
      </build>
    </profile>
  </profiles>

  <developers>
    <developer>
      <name>Mikkel Meyer Andersen</name>
      <id>mikl</id>
      <email>mikl at apache dot org</email>
    </developer>
    <developer>
      <name>Bill Barker</name>
      <id>billbarker</id>
      <email>billbarker at apache dot org</email>
    </developer>
    <developer>
      <name>S&#233;bastien Brisard</name>
      <id>celestin</id>
      <email>celestin at apache dot org</email>
    </developer>
    <developer>
      <name>Albert Davidson Chou</name>
      <id>achou</id>
      <email>achou at apache dot org</email>
    </developer>
    <developer>
      <name>Mark Diggory</name>
      <id>mdiggory</id>
      <email>mdiggory at apache dot org</email>
    </developer>
    <developer>
      <name>Robert Burrell Donkin</name>
      <id>rdonkin</id>
      <email>rdonkin at apache dot org</email>
    </developer>
    <developer>
      <name>Otmar Ertl</name>
      <id>oertl</id>
      <email>oertl at apache dot org</email>
    </developer>
    <developer>
      <name>Luc Maisonobe</name>
      <id>luc</id>
      <email>luc at apache dot org</email>
    </developer>
    <developer>
      <name>Tim O'Brien</name>
      <id>tobrien</id>
      <email>tobrien at apache dot org</email>
    </developer>
    <developer>
      <name>J. Pietschmann</name>
      <id>pietsch</id>
      <email>j3322ptm at yahoo dot de</email>
    </developer>
    <developer>
      <name>Dimitri Pourbaix</name>
      <id>dimpbx</id>
      <email>dimpbx at apache dot org</email>
    </developer>
    <developer>
      <name>Gilles Sadowski</name>
      <id>erans</id>
      <email>erans at apache dot org</email>
    </developer>
    <developer>
      <name>Greg Sterijevski</name>
      <id>gregs</id>
      <email>gregs at apache dot org</email>
    </developer>
    <developer>
      <name>Brent Worden</name>
      <id>brentworden</id>
      <email>brentworden at apache dot org</email>
    </developer>
    <developer>
      <name>Evan Ward</name>
      <id>evanward</id>
      <email>evanward at apache dot org</email>
    </developer>
    <developer>
      <name>Rob Tompkins</name>
      <id>chtompki</id>
      <email>chtompki at apache dot org</email>
    </developer>
  </developers>
  <contributors>
    <contributor>
      <name>Eldar Agalarov</name>
    </contributor>
    <contributor>
      <name>Tim Allison</name>
    </contributor>
    <contributor>
      <name>C. Scott Ananian</name>
    </contributor>
    <contributor>
      <name>Mark Anderson</name>
    </contributor>
    <contributor>
      <name>Peter Andrews</name>
    </contributor>
    <contributor>
      <name>R&#233;mi Arntzen</name>
    </contributor>
    <contributor>
      <name>Matt Adereth</name>
    </contributor>
    <contributor>
      <name>Jared Becksfort</name>
    </contributor>
    <contributor>
      <name>Michael Bjorkegren</name>
    </contributor>
    <contributor>
      <name>Brian Bloniarz</name>
    </contributor>
    <contributor>
      <name>John Bollinger</name>
    </contributor>
    <contributor>
      <name>Cyril Briquet</name>
    </contributor>
    <contributor>
      <name>Dave Brosius</name>
    </contributor>
    <contributor>
      <name>Dan Checkoway</name>
    </contributor>
    <contributor>
      <name>Anders Conbere</name>
    </contributor>
    <contributor>
      <name>Charles Cooper</name>
    </contributor>
    <contributor>
      <name>Paul Cowan</name>
    </contributor>
    <contributor>
      <name>Benjamin Croizet</name>
    </contributor>
    <contributor>
      <name>Larry Diamond</name>
    </contributor>
    <contributor>
      <name>Aleksei Dievskii</name>
    </contributor>
    <contributor>
      <name>Rodrigo di Lorenzo Lopes</name>
    </contributor>
    <contributor>
      <name>Hasan Diwan</name>
    </contributor>
    <contributor>
      <name>Ted Dunning</name>
    </contributor>
    <contributor>
      <name>Ole Ersoy</name>
    </contributor>
    <contributor>
      <name>Ajo Fod</name>
    </contributor>
    <contributor>
      <name>John Gant</name>
    </contributor>
    <contributor>
      <name>Ken Geis</name>
    </contributor>
    <contributor>
      <name>Hank Grabowski</name>
    </contributor>
    <contributor>
      <name>Bernhard Gr&#252;newaldt</name>
    </contributor>
    <contributor>
      <name>Elliotte Rusty Harold</name>
    </contributor>
    <contributor>
      <name>Dennis Hendriks</name>
    </contributor>
    <contributor>
      <name>Reid Hochstedler</name>
    </contributor>
    <contributor>
      <name>Matthias Hummel</name>
    </contributor>
    <contributor>
      <name>Curtis Jensen</name>
    </contributor>
    <contributor>
      <name>Bruce A Johnson</name>
    </contributor>
    <contributor>
      <name>Ismael Juma</name>
    </contributor>
    <contributor>
      <name>Eugene Kirpichov</name>
    </contributor>
    <contributor>
      <name>Oleksandr Kornieiev</name>
    </contributor>
    <contributor>
      <name>Piotr Kochanski</name>
    </contributor>
    <contributor>
      <name>Sergei Lebedev</name>
    </contributor>
    <contributor>
      <name>Bob MacCallum</name>
    </contributor>
    <contributor>
      <name>Jake Mannix</name>
    </contributor>
    <contributor>
      <name>Benjamin McCann</name>
    </contributor>
    <contributor>
      <name>Patrick Meyer</name>
    </contributor>
    <contributor>
      <name>J. Lewis Muir</name>
    </contributor>
    <contributor>
      <name>Venkatesha Murthy</name>
    </contributor>
    <contributor>
      <name>Thomas Neidhart</name>
    </contributor>
    <contributor>
      <name>Christopher Nix</name>
    </contributor>
    <contributor>
      <name>Fredrik Norin</name>
    </contributor>
    <contributor>
      <name>Sean Owen</name>
    </contributor>
    <contributor>
      <name>Sujit Pal</name>
    </contributor>
    <contributor>
      <name>Todd C. Parnell</name>
    </contributor>
    <contributor>
      <name>Qualtagh</name>
    </contributor>
    <contributor>
      <name>Andreas Rieger</name>
    </contributor>
    <contributor>
      <name>S&#233;bastien Riou</name>
    </contributor>
    <contributor>
      <name>Karl Richter</name>
    </contributor>
    <contributor>
      <name>Benedikt Ritter</name>
    </contributor>
    <contributor>
      <name>Bill Rossi</name>
    </contributor>
    <contributor>
      <name>Matthew Rowles</name>
    </contributor>
    <contributor>
      <name>Pavel Ryzhov</name>
    </contributor>
    <contributor>
      <name>Joni Salonen</name>
    </contributor>
    <contributor>
      <name>Michael Saunders</name>
    </contributor>
    <contributor>
      <name>Thorsten Schaefer</name>
    </contributor>
    <contributor>
      <name>Christopher Schuck</name>
    </contributor>
    <contributor>
      <name>Christian Semrau</name>
    </contributor>
    <contributor>
      <name>David Stefka</name>
    </contributor>
    <contributor>
      <name>Mauro Talevi</name>
    </contributor>
    <contributor>
      <name>Radoslav Tsvetkov</name>
    </contributor>
    <contributor>
      <name>Kim van der Linde</name>
    </contributor>
    <contributor>
      <name>Alexey Volkov</name>
    </contributor>
    <contributor>
      <name>Andrew Waterman</name>
    </contributor>
    <contributor>
      <name>J&#246;rg Weimar</name>
    </contributor>
    <contributor>
      <name>Christian Winter</name>
    </contributor>
    <contributor>
      <name>Piotr Wydrych</name>
    </contributor>
    <contributor>
      <name>Xiaogang Zhang</name>
    </contributor>
    <contributor>
      <name>Chris Popp</name>
    </contributor>
  </contributors>

</project><|MERGE_RESOLUTION|>--- conflicted
+++ resolved
@@ -30,7 +30,6 @@
   <url>http://commons.apache.org/proper/commons-math/</url>
   <inceptionYear>2003</inceptionYear>
 
-<<<<<<< HEAD
   <properties>
     <!-- Do not change: "math" is the name of the component even if the
          name of the base package evolves with major release numbers
@@ -85,12 +84,6 @@
     <!-- default to empty for earlier versions of Java -->
     <doclint.javadoc.qualifier></doclint.javadoc.qualifier>
   </properties>
-=======
-  <issueManagement>
-    <system>jira</system>
-    <url>https://issues.apache.org/jira/browse/MATH</url>
-  </issueManagement>
->>>>>>> f78d3157
 
   <scm>
     <connection>scm:git:http://gitbox.apache.org/repos/asf/commons-math.git</connection>
@@ -100,7 +93,7 @@
 
   <issueManagement>
     <system>jira</system>
-    <url>http://issues.apache.org/jira/browse/MATH</url>
+    <url>https://issues.apache.org/jira/browse/MATH</url>
   </issueManagement>
 
   <distributionManagement>
